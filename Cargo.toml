[workspace]
members = [
    "bin/reth/",
    "crates/blockchain-tree/",
    "crates/blockchain-tree-api/",
    "crates/cli/runner/",
    "crates/config/",
    "crates/consensus/auto-seal/",
    "crates/consensus/beacon/",
    "crates/consensus/common/",
    "crates/consensus/consensus/",
    "crates/e2e-test-utils/",
    "crates/engine-primitives/",
    "crates/ethereum-forks/",
    "crates/ethereum/consensus/",
    "crates/ethereum/engine-primitives/",
    "crates/ethereum/evm",
    "crates/ethereum/node",
    "crates/etl/",
    "crates/evm/compiler/",
    "crates/evm/",
    "crates/evm/execution-errors",
    "crates/exex/",
    "crates/interfaces/",
    "crates/metrics/",
    "crates/metrics/metrics-derive/",
    "crates/net/common/",
    "crates/net/discv4/",
    "crates/net/discv5/",
    "crates/net/dns/",
    "crates/net/downloaders/",
    "crates/net/ecies/",
    "crates/net/eth-wire-types",
    "crates/net/eth-wire/",
    "crates/net/nat/",
    "crates/net/network-api/",
    "crates/net/network/",
    "crates/net/p2p/",
    "crates/net/types/",
    "crates/node-core/",
    "crates/node/api/",
    "crates/node/builder/",
    "crates/node/events/",
    "crates/optimism/consensus",
    "crates/optimism/evm/",
    "crates/optimism/node/",
    "crates/optimism/payload/",
    "crates/payload/basic/",
    "crates/payload/builder/",
    "crates/payload/ethereum/",
    "crates/payload/validator/",
    "crates/primitives/",
    "crates/prune/",
    "crates/revm/",
    "crates/rpc/ipc/",
    "crates/rpc/rpc-api/",
    "crates/rpc/rpc-builder/",
    "crates/rpc/rpc-engine-api/",
    "crates/rpc/rpc-layer",
    "crates/rpc/rpc-testing-util/",
    "crates/rpc/rpc-types-compat/",
    "crates/rpc/rpc-types/",
    "crates/rpc/rpc/",
    "crates/stages-api",
    "crates/stages/",
    "crates/static-file-types/",
    "crates/static-file/",
    "crates/storage/codecs/",
    "crates/storage/codecs/derive/",
    "crates/storage/db/",
    "crates/storage/db-common",
    "crates/storage/errors/",
    "crates/storage/libmdbx-rs/",
    "crates/storage/libmdbx-rs/mdbx-sys/",
    "crates/storage/nippy-jar/",
    "crates/storage/provider/",
    "crates/tasks/",
    "crates/tokio-util/",
    "crates/tracing/",
    "crates/transaction-pool/",
    "crates/trie-parallel/",
    "crates/trie/",
    "examples/beacon-api-sse/",
    "examples/bsc-p2p",
    "examples/custom-dev-node/",
    "examples/custom-engine-types/",
    "examples/custom-evm/",
    "examples/custom-inspector/",
    "examples/custom-node-components/",
    "examples/custom-payload-builder/",
    "examples/db-access",
    "examples/exex/*",
    "examples/manual-p2p/",
    "examples/network-txpool/",
    "examples/network/",
    "examples/node-custom-rpc/",
    "examples/node-event-hooks/",
    "examples/polygon-p2p/",
    "examples/rpc-db/",
    "examples/txpool-tracing/",
    "testing/ef-tests/",
    "testing/testing-utils",
]
default-members = ["bin/reth"]

# Explicitly set the resolver to version 2, which is the default for packages with edition >= 2021
# https://doc.rust-lang.org/edition-guide/rust-2021/default-cargo-resolver.html
resolver = "2"

[workspace.lints]
rust.missing_debug_implementations = "warn"
rust.missing_docs = "warn"
rust.unreachable_pub = "warn"
rust.unused_must_use = "deny"
rust.rust_2018_idioms = { level = "deny", priority = -1 }
rustdoc.all = "warn"

[workspace.lints.clippy]
# These are some of clippy's nursery (i.e., experimental) lints that we like.
# By default, nursery lints are allowed. Some of the lints below have made good
# suggestions which we fixed. The others didn't have any findings, so we can
# assume they don't have that many false positives. Let's enable them to
# prevent future problems.
branches_sharing_code = "warn"
clear_with_drain = "warn"
derive_partial_eq_without_eq = "warn"
empty_line_after_outer_attr = "warn"
equatable_if_let = "warn"
imprecise_flops = "warn"
iter_on_empty_collections = "warn"
iter_with_drain = "warn"
large_stack_frames = "warn"
manual_clamp = "warn"
mutex_integer = "warn"
needless_pass_by_ref_mut = "warn"
nonstandard_macro_braces = "warn"
or_fun_call = "warn"
path_buf_push_overwrite = "warn"
read_zero_byte_vec = "warn"
redundant_clone = "warn"
suboptimal_flops = "warn"
suspicious_operation_groupings = "warn"
trailing_empty_array = "warn"
trait_duplication_in_bounds = "warn"
transmute_undefined_repr = "warn"
trivial_regex = "warn"
tuple_array_conversions = "warn"
uninhabited_references = "warn"
unused_peekable = "warn"
unused_rounding = "warn"
useless_let_if_seq = "warn"

# These are nursery lints which have findings. Allow them for now. Some are not
# quite mature enough for use in our codebase and some we don't really want.
# Explicitly listing should make it easier to fix in the future.
as_ptr_cast_mut = "allow"
cognitive_complexity = "allow"
collection_is_never_read = "allow"
debug_assert_with_mut_call = "allow"
empty_line_after_doc_comments = "allow"
fallible_impl_from = "allow"
future_not_send = "allow"
iter_on_single_items = "allow"
missing_const_for_fn = "allow"
needless_collect = "allow"
non_send_fields_in_send_ty = "allow"
option_if_let_else = "allow"
redundant_pub_crate = "allow"
significant_drop_in_scrutinee = "allow"
significant_drop_tightening = "allow"
string_lit_as_bytes = "allow"
type_repetition_in_bounds = "allow"
unnecessary_struct_initialization = "allow"
use_self = "allow"

[workspace.package]
version = "0.2.0-beta.7"
edition = "2021"
rust-version = "1.76"
license = "MIT OR Apache-2.0"
homepage = "https://paradigmxyz.github.io/reth"
repository = "https://github.com/paradigmxyz/reth"
exclude = [".github/"]

# Speed up tests.
[profile.dev.package]
proptest.opt-level = 3
rand_xorshift.opt-level = 3
rand_chacha.opt-level = 3
unarray.opt-level = 3

# Meant for testing - all optimizations, but with debug assertions and overflow checks.
[profile.hivetests]
inherits = "test"
opt-level = 3
lto = "thin"

[profile.release]
lto = "thin"
strip = "debuginfo"

# Like release, but with full debug symbols. Useful for e.g. `perf`.
[profile.debug-fast]
inherits = "release"
strip = "none"
debug = true

[profile.maxperf]
inherits = "release"
lto = "fat"
codegen-units = 1
incremental = false

[workspace.dependencies]
# reth
reth = { path = "bin/reth" }
reth-auto-seal-consensus = { path = "crates/consensus/auto-seal" }
reth-basic-payload-builder = { path = "crates/payload/basic" }
reth-beacon-consensus = { path = "crates/consensus/beacon" }
reth-blockchain-tree = { path = "crates/blockchain-tree" }
reth-blockchain-tree-api = { path = "crates/blockchain-tree-api" }
reth-cli-runner = { path = "crates/cli/runner" }
reth-codecs = { path = "crates/storage/codecs" }
reth-codecs-derive = { path = "crates/storage/codecs/derive" }
reth-config = { path = "crates/config" }
reth-consensus = { path = "crates/consensus/consensus" }
reth-consensus-common = { path = "crates/consensus/common" }
reth-db = { path = "crates/storage/db" }
reth-db-common = { path = "crates/storage/db-common" }
reth-discv4 = { path = "crates/net/discv4" }
reth-discv5 = { path = "crates/net/discv5" }
reth-dns-discovery = { path = "crates/net/dns" }
reth-downloaders = { path = "crates/net/downloaders" }
reth-e2e-test-utils = { path = "crates/e2e-test-utils" }
reth-ecies = { path = "crates/net/ecies" }
reth-engine-primitives = { path = "crates/engine-primitives" }
reth-eth-wire = { path = "crates/net/eth-wire" }
reth-eth-wire-types = { path = "crates/net/eth-wire-types" }
reth-ethereum-consensus = { path = "crates/ethereum/consensus" }
reth-ethereum-engine-primitives = { path = "crates/ethereum/engine-primitives" }
reth-ethereum-forks = { path = "crates/ethereum-forks" }
reth-ethereum-payload-builder = { path = "crates/payload/ethereum" }
reth-etl = { path = "crates/etl" }
reth-evm = { path = "crates/evm" }
reth-evm-compiler = { path = "crates/evm/compiler" }
reth-evm-ethereum = { path = "crates/ethereum/evm" }
reth-evm-optimism = { path = "crates/optimism/evm" }
reth-execution-errors = { path = "crates/evm/execution-errors" }
reth-exex = { path = "crates/exex" }
reth-fs-util = { path = "crates/fs-util" }
reth-interfaces = { path = "crates/interfaces" }
reth-ipc = { path = "crates/rpc/ipc" }
reth-libmdbx = { path = "crates/storage/libmdbx-rs" }
reth-mdbx-sys = { path = "crates/storage/libmdbx-rs/mdbx-sys" }
reth-metrics = { path = "crates/metrics" }
reth-metrics-derive = { path = "crates/metrics/metrics-derive" }
reth-net-common = { path = "crates/net/common" }
reth-net-nat = { path = "crates/net/nat" }
reth-network = { path = "crates/net/network" }
reth-network-api = { path = "crates/net/network-api" }
reth-network-types = { path = "crates/net/types" }
reth-network-p2p = { path = "crates/net/p2p" }
reth-nippy-jar = { path = "crates/storage/nippy-jar" }
reth-node-api = { path = "crates/node/api" }
reth-node-builder = { path = "crates/node/builder" }
reth-node-core = { path = "crates/node-core" }
reth-node-ethereum = { path = "crates/ethereum/node" }
reth-node-events = { path = "crates/node/events" }
reth-node-optimism = { path = "crates/optimism/node" }
reth-optimism-consensus = { path = "crates/optimism/consensus" }
reth-optimism-payload-builder = { path = "crates/optimism/payload" }
reth-payload-builder = { path = "crates/payload/builder" }
reth-payload-validator = { path = "crates/payload/validator" }
reth-primitives = { path = "crates/primitives" }
reth-provider = { path = "crates/storage/provider" }
reth-prune = { path = "crates/prune" }
reth-revm = { path = "crates/revm" }
reth-rpc = { path = "crates/rpc/rpc" }
reth-rpc-api = { path = "crates/rpc/rpc-api" }
reth-rpc-api-testing-util = { path = "crates/rpc/rpc-testing-util" }
reth-rpc-builder = { path = "crates/rpc/rpc-builder" }
reth-rpc-engine-api = { path = "crates/rpc/rpc-engine-api" }
reth-rpc-layer = { path = "crates/rpc/rpc-layer" }
reth-rpc-types = { path = "crates/rpc/rpc-types" }
reth-rpc-types-compat = { path = "crates/rpc/rpc-types-compat" }
reth-stages = { path = "crates/stages" }
reth-stages-api = { path = "crates/stages-api" }
reth-static-file = { path = "crates/static-file" }
reth-static-file-types = { path = "crates/static-file-types" }
reth-storage-errors = { path = "crates/storage/errors" }
reth-tasks = { path = "crates/tasks" }
reth-testing-utils = { path = "testing/testing-utils" }
reth-tokio-util = { path = "crates/tokio-util" }
reth-tracing = { path = "crates/tracing" }
reth-transaction-pool = { path = "crates/transaction-pool" }
reth-trie = { path = "crates/trie" }
reth-trie-parallel = { path = "crates/trie-parallel" }

# revm
revm = { version = "9.0.0", features = [
    "std",
    "secp256k1",
], default-features = false }
revm-primitives = { version = "4.0.0", features = [
    "std",
], default-features = false }
revm-inspectors = { git = "https://github.com/paradigmxyz/evm-inspectors", rev = "5a4fd5e" }

# compiler
revm-jit = { path = "../revm-jit/crates/revm-jit" }
revm-jit-build = { path = "../revm-jit/crates/revm-jit-build" }

# compiler
revm-jit = { path = "../revm-jit/crates/revm-jit" }
revm-jit-build = { path = "../revm-jit/crates/revm-jit-build" }

# eth
alloy-chains = "0.1.15"
alloy-primitives = "0.7.2"
alloy-dyn-abi = "0.7.2"
alloy-sol-types = "0.7.2"
alloy-rlp = "0.3.4"
alloy-trie = "0.4"
alloy-rpc-types = { git = "https://github.com/alloy-rs/alloy", rev = "64feb9b" }
alloy-rpc-types-anvil = { git = "https://github.com/alloy-rs/alloy", rev = "64feb9b" }
alloy-rpc-types-trace = { git = "https://github.com/alloy-rs/alloy", rev = "64feb9b" }
alloy-rpc-types-engine = { git = "https://github.com/alloy-rs/alloy", rev = "64feb9b" }
alloy-rpc-types-beacon = { git = "https://github.com/alloy-rs/alloy", rev = "64feb9b" }
alloy-genesis = { git = "https://github.com/alloy-rs/alloy", rev = "64feb9b" }
alloy-node-bindings = { git = "https://github.com/alloy-rs/alloy", rev = "64feb9b" }
alloy-provider = { git = "https://github.com/alloy-rs/alloy", rev = "64feb9b", default-features = false, features = [
    "reqwest",
] }
alloy-eips = { git = "https://github.com/alloy-rs/alloy", default-features = false, rev = "64feb9b" }
alloy-signer = { git = "https://github.com/alloy-rs/alloy", rev = "64feb9b" }
alloy-signer-wallet = { git = "https://github.com/alloy-rs/alloy", rev = "64feb9b" }
alloy-network = { git = "https://github.com/alloy-rs/alloy", rev = "64feb9b" }
alloy-consensus = { git = "https://github.com/alloy-rs/alloy", rev = "64feb9b" }

# misc
auto_impl = "1"
aquamarine = "0.5"
bytes = "1.5"
bitflags = "2.4"
clap = "4"
dashmap = "5.5"
derive_more = "0.99.17"
fdlimit = "0.3.0"
eyre = "0.6"
generic-array = "0.14"
tracing = "0.1.0"
tracing-appender = "0.2"
thiserror = "1.0"
serde_json = "1.0.94"
serde = { version = "1.0", default-features = false }
serde_with = "3.3.0"
humantime = "2.1"
humantime-serde = "1.1"
rand = "0.8.5"
rustc-hash = "1.1.0"
schnellru = "0.2"
strum = "0.26"
rayon = "1.7"
itertools = "0.12"
parking_lot = "0.12"
# Needed for `metrics-macro` to resolve the crate using `::metrics` notation
metrics = "0.21.1"
modular-bitfield = "0.11.2"
once_cell = "1.17"
syn = "2.0"
nybbles = "0.2.1"
smallvec = "1"
dyn-clone = "1.0.17"
sha2 = { version = "0.10", default-features = false }
paste = "1.0"
indexmap = "2"
url = "2.3"

# proc-macros
proc-macro2 = "1.0"
quote = "1.0"

# tokio
tokio-stream = "0.1.11"
tokio = { version = "1.21", default-features = false }
tokio-util = { version = "0.7.4", features = ["codec"] }

# async
async-stream = "0.3"
async-trait = "0.1.68"
futures = "0.3.26"
pin-project = "1.0.12"
futures-util = "0.3.25"
hyper = "0.14.25"
reqwest = { version = "0.12", default-features = false }
tower = "0.4"
tower-http = "0.4"
http = "0.2.8"
http-body = "0.4.5"

# p2p
discv5 = "0.6.0"
igd-next = "0.14.3"

# rpc
jsonrpsee = "0.22"
jsonrpsee-core = "0.22"
jsonrpsee-types = "0.22"

# crypto
secp256k1 = { version = "0.28", default-features = false, features = [
    "global-context",
    "recovery",
] }
# TODO: Remove `k256` feature: https://github.com/sigp/enr/pull/74
enr = { version = "0.12.0", default-features = false, features = [
    "k256",
    "rust-secp256k1",
] }

# for eip-4844
c-kzg = "1.0.0"

# config
confy = "0.6"
toml = "0.8"

# misc-testing
arbitrary = "1.3"
assert_matches = "1.5.0"
criterion = "0.5"
pprof = "0.13"
proptest = "1.4"
proptest-derive = "0.4"
serial_test = "3"
similar-asserts = "1.5.0"
tempfile = "3.8"
test-fuzz = "5"
<<<<<<< HEAD
walkdir = "2.5"

[patch.crates-io]
revm = { git = "https://github.com/danipopes/revm", rev = "1914696de833600f28d895be6c2621714402419c" }
revm-interpreter = { git = "https://github.com/danipopes/revm", rev = "1914696de833600f28d895be6c2621714402419c" }
revm-precompile = { git = "https://github.com/danipopes/revm", rev = "1914696de833600f28d895be6c2621714402419c" }
revm-primitives = { git = "https://github.com/danipopes/revm", rev = "1914696de833600f28d895be6c2621714402419c" }
=======
walkdir = "2.5"
>>>>>>> 5ce976be
<|MERGE_RESOLUTION|>--- conflicted
+++ resolved
@@ -310,10 +310,6 @@
 revm-jit = { path = "../revm-jit/crates/revm-jit" }
 revm-jit-build = { path = "../revm-jit/crates/revm-jit-build" }
 
-# compiler
-revm-jit = { path = "../revm-jit/crates/revm-jit" }
-revm-jit-build = { path = "../revm-jit/crates/revm-jit-build" }
-
 # eth
 alloy-chains = "0.1.15"
 alloy-primitives = "0.7.2"
@@ -436,14 +432,4 @@
 similar-asserts = "1.5.0"
 tempfile = "3.8"
 test-fuzz = "5"
-<<<<<<< HEAD
-walkdir = "2.5"
-
-[patch.crates-io]
-revm = { git = "https://github.com/danipopes/revm", rev = "1914696de833600f28d895be6c2621714402419c" }
-revm-interpreter = { git = "https://github.com/danipopes/revm", rev = "1914696de833600f28d895be6c2621714402419c" }
-revm-precompile = { git = "https://github.com/danipopes/revm", rev = "1914696de833600f28d895be6c2621714402419c" }
-revm-primitives = { git = "https://github.com/danipopes/revm", rev = "1914696de833600f28d895be6c2621714402419c" }
-=======
-walkdir = "2.5"
->>>>>>> 5ce976be
+walkdir = "2.5"