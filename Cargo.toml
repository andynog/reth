--- conflicted
+++ resolved
@@ -460,17 +460,17 @@
 reth-ress-provider = { path = "crates/ress/provider" }
 
 # revm
-revm = { version = "29.0.1", default-features = false }
+revm = { version = "29.0.0", default-features = false }
 revm-bytecode = { version = "6.2.2", default-features = false }
 revm-database = { version = "7.0.5", default-features = false }
 revm-state = { version = "7.0.5", default-features = false }
 revm-primitives = { version = "20.2.1", default-features = false }
-revm-interpreter = { version = "25.0.3", default-features = false }
-revm-inspector = { version = "10.0.1", default-features = false }
-revm-context = { version = "9.1.0", default-features = false }
-revm-context-interface = { version = "10.2.0", default-features = false }
+revm-interpreter = { version = "25.0.2", default-features = false }
+revm-inspector = { version = "10.0.0", default-features = false }
+revm-context = { version = "9.0.2", default-features = false }
+revm-context-interface = { version = "10.1.0", default-features = false }
 revm-database-interface = { version = "7.0.5", default-features = false }
-op-revm = { version = "10.1.0", default-features = false }
+op-revm = { version = "10.0.0", default-features = false }
 revm-inspectors = "0.30.0"
 
 # eth
@@ -484,11 +484,7 @@
 alloy-sol-types = { version = "1.3.1", default-features = false }
 alloy-trie = { version = "0.9.1", default-features = false }
 
-<<<<<<< HEAD
-alloy-hardforks = "0.3.1"
-=======
 alloy-hardforks = "0.3.5"
->>>>>>> 70a8c067
 
 alloy-consensus = { version = "1.0.35", default-features = false }
 alloy-contract = { version = "1.0.35", default-features = false }
