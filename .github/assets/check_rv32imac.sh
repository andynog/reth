--- conflicted
+++ resolved
@@ -27,10 +27,7 @@
     reth-ethereum-forks
     reth-ethereum-primitives
     reth-ethereum-consensus
-<<<<<<< HEAD
     reth-stateless
-=======
->>>>>>> f158f295
 
     ## optimism
     reth-optimism-chainspec
