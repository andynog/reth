[package]
name = "reth-engine-tree"
version.workspace = true
edition.workspace = true
rust-version.workspace = true
license.workspace = true
homepage.workspace = true
repository.workspace = true

[lints]
workspace = true

[dependencies]
# reth
reth-chain-state.workspace = true
reth-chainspec = { workspace = true, optional = true }
reth-consensus.workspace = true
reth-db.workspace = true
reth-engine-primitives.workspace = true
reth-errors.workspace = true
reth-evm = { workspace = true, features = ["metrics"] }
reth-network-p2p.workspace = true
reth-payload-builder.workspace = true
reth-payload-primitives.workspace = true
reth-primitives-traits.workspace = true
reth-ethereum-primitives.workspace = true
reth-provider.workspace = true
reth-prune.workspace = true
reth-revm.workspace = true
reth-stages-api.workspace = true
reth-tasks.workspace = true
reth-trie-db.workspace = true
reth-trie-parallel.workspace = true
<<<<<<< HEAD
reth-trie-sparse = { workspace = true, features = ["std"] }
=======
reth-trie-sparse = { workspace = true, features = ["std", "metrics"] }
>>>>>>> 9526849c
reth-trie.workspace = true

# alloy
alloy-evm.workspace = true
alloy-consensus.workspace = true
alloy-eips.workspace = true
alloy-primitives.workspace = true
alloy-rlp.workspace = true
alloy-rpc-types-engine.workspace = true

revm-primitives.workspace = true

# common
futures.workspace = true
thiserror.workspace = true
tokio = { workspace = true, features = ["rt", "rt-multi-thread", "sync", "macros"] }
mini-moka = { workspace = true, features = ["sync"] }

# metrics
metrics.workspace = true
reth-metrics = { workspace = true, features = ["common"] }

# misc
schnellru.workspace = true
rayon.workspace = true
tracing.workspace = true
derive_more.workspace = true
parking_lot.workspace = true
itertools.workspace = true

# optional deps for test-utils
reth-prune-types = { workspace = true, optional = true }
reth-stages = { workspace = true, optional = true }
reth-static-file = { workspace = true, optional = true }
reth-tracing = { workspace = true, optional = true }

[dev-dependencies]
# reth
reth-chain-state = { workspace = true, features = ["test-utils"] }
reth-chainspec.workspace = true
reth-db-common.workspace = true
reth-ethereum-consensus.workspace = true
reth-ethereum-engine-primitives.workspace = true
reth-evm = { workspace = true, features = ["test-utils"] }
reth-evm-ethereum.workspace = true
reth-exex-types.workspace = true
reth-network-p2p = { workspace = true, features = ["test-utils"] }
reth-prune-types.workspace = true
reth-prune.workspace = true
reth-rpc-types-compat.workspace = true
reth-stages = { workspace = true, features = ["test-utils"] }
reth-static-file.workspace = true
reth-testing-utils.workspace = true
reth-tracing.workspace = true
reth-trie-db.workspace = true
reth-node-ethereum.workspace = true

# alloy
alloy-rlp.workspace = true
revm-state.workspace = true

assert_matches.workspace = true
criterion.workspace = true
crossbeam-channel.workspace = true
proptest.workspace = true
rand.workspace = true
rand_08.workspace = true

[[bench]]
name = "channel_perf"
harness = false

[[bench]]
name = "state_root_task"
harness = false

[features]
test-utils = [
    "reth-chain-state/test-utils",
    "reth-chainspec/test-utils",
    "reth-consensus/test-utils",
    "reth-db/test-utils",
    "reth-evm/test-utils",
    "reth-network-p2p/test-utils",
    "reth-payload-builder/test-utils",
    "reth-primitives-traits/test-utils",
    "reth-provider/test-utils",
    "reth-prune-types",
    "reth-prune-types?/test-utils",
    "reth-revm/test-utils",
    "reth-stages-api/test-utils",
    "reth-stages/test-utils",
    "reth-static-file",
    "reth-tracing",
    "reth-trie/test-utils",
    "reth-trie-sparse/test-utils",
    "reth-prune-types?/test-utils",
    "reth-trie-db/test-utils",
    "reth-trie-parallel/test-utils",
    "reth-ethereum-primitives/test-utils",
    "reth-node-ethereum/test-utils",
]<|MERGE_RESOLUTION|>--- conflicted
+++ resolved
@@ -31,11 +31,7 @@
 reth-tasks.workspace = true
 reth-trie-db.workspace = true
 reth-trie-parallel.workspace = true
-<<<<<<< HEAD
-reth-trie-sparse = { workspace = true, features = ["std"] }
-=======
 reth-trie-sparse = { workspace = true, features = ["std", "metrics"] }
->>>>>>> 9526849c
 reth-trie.workspace = true
 
 # alloy
@@ -51,7 +47,12 @@
 # common
 futures.workspace = true
 thiserror.workspace = true
-tokio = { workspace = true, features = ["rt", "rt-multi-thread", "sync", "macros"] }
+tokio = { workspace = true, features = [
+    "rt",
+    "rt-multi-thread",
+    "sync",
+    "macros",
+] }
 mini-moka = { workspace = true, features = ["sync"] }
 
 # metrics
