//! Multiproof task related functionality.

use crate::tree::payload_processor::executor::WorkloadExecutor;
use alloy_evm::block::StateChangeSource;
use alloy_primitives::{
    keccak256,
    map::{B256Set, HashSet},
    B256,
};
use derive_more::derive::Deref;
use metrics::Histogram;
use reth_errors::ProviderError;
use reth_metrics::Metrics;
use reth_provider::{
    providers::ConsistentDbView, BlockReader, DatabaseProviderFactory, FactoryTx,
    StateCommitmentProvider,
};
use reth_revm::state::EvmState;
use reth_trie::{
    hashed_cursor::cached::CachedHashedCursorFactoryCache, prefix_set::TriePrefixSetsMut,
    updates::TrieUpdatesSorted, HashedPostState, HashedPostStateSorted, HashedStorage, MultiProof,
    MultiProofTargets, TrieInput,
};
use reth_trie_parallel::{proof::ParallelProof, proof_task::ProofTaskManagerHandle};
use std::{
    collections::{BTreeMap, VecDeque},
    ops::DerefMut,
    sync::{
        mpsc::{channel, Receiver, Sender},
        Arc,
    },
    time::{Duration, Instant},
};
use tracing::{debug, error, trace};

/// The size of proof targets chunk to spawn in one calculation.
const MULTIPROOF_TARGETS_CHUNK_SIZE: usize = 10;

/// A trie update that can be applied to sparse trie alongside the proofs for touched parts of the
/// state.
#[derive(Default, Debug)]
pub struct SparseTrieUpdate {
    /// The state update that was used to calculate the proof
    pub(crate) state: HashedPostState,
    /// The calculated multiproof
    pub(crate) multiproof: MultiProof,
}

impl SparseTrieUpdate {
    /// Returns true if the update is empty.
    pub(super) fn is_empty(&self) -> bool {
        self.state.is_empty() && self.multiproof.is_empty()
    }

    /// Construct update from multiproof.
    #[cfg(test)]
    pub(super) fn from_multiproof(multiproof: MultiProof) -> Self {
        Self { multiproof, ..Default::default() }
    }

    /// Extend update with contents of the other.
    pub(super) fn extend(&mut self, other: Self) {
        self.state.extend(other.state);
        self.multiproof.extend(other.multiproof);
    }
}

/// Common configuration for multi proof tasks
#[derive(Debug, Clone)]
pub(super) struct MultiProofConfig<Factory> {
    /// View over the state in the database.
    pub consistent_view: ConsistentDbView<Factory>,
    /// The sorted collection of cached in-memory intermediate trie nodes that
    /// can be reused for computation.
    pub nodes_sorted: Arc<TrieUpdatesSorted>,
    /// The sorted in-memory overlay hashed state.
    pub state_sorted: Arc<HashedPostStateSorted>,
    /// The collection of prefix sets for the computation. Since the prefix sets _always_
    /// invalidate the in-memory nodes, not all keys from `state_sorted` might be present here,
    /// if we have cached nodes for them.
    pub prefix_sets: Arc<TriePrefixSetsMut>,
}

impl<Factory> MultiProofConfig<Factory> {
    /// Creates a new state root config from the consistent view and the trie input.
    pub(super) fn new_from_input(
        consistent_view: ConsistentDbView<Factory>,
        input: TrieInput,
    ) -> Self {
        Self {
            consistent_view,
            nodes_sorted: Arc::new(input.nodes.into_sorted()),
            state_sorted: Arc::new(input.state.into_sorted()),
            prefix_sets: Arc::new(input.prefix_sets),
        }
    }
}

/// Messages used internally by the multi proof task.
#[derive(Debug)]
pub(super) enum MultiProofMessage {
    /// Prefetch proof targets
    PrefetchProofs(MultiProofTargets),
    /// New state update from transaction execution with its source
    StateUpdate(StateChangeSource, EvmState),
    /// State update that can be applied to the sparse trie without any new proofs.
    ///
    /// It can be the case when all accounts and storage slots from the state update were already
    /// fetched and revealed.
    EmptyProof {
        /// The index of this proof in the sequence of state updates
        sequence_number: u64,
        /// The state update that was used to calculate the proof
        state: HashedPostState,
    },
    /// Proof calculation completed for a specific state update
    ProofCalculated(Box<ProofCalculated>),
    /// Error during proof calculation
    ProofCalculationError(ProviderError),
    /// Signals state update stream end.
    ///
    /// This is triggered by block execution, indicating that no additional state updates are
    /// expected.
    FinishedStateUpdates,
}

/// Message about completion of proof calculation for a specific state update
#[derive(Debug)]
pub(super) struct ProofCalculated {
    /// The index of this proof in the sequence of state updates
    sequence_number: u64,
    /// Sparse trie update
    update: SparseTrieUpdate,
    /// The time taken to calculate the proof.
    elapsed: Duration,
}

/// Handle to track proof calculation ordering.
#[derive(Debug, Default)]
struct ProofSequencer {
    /// The next proof sequence number to be produced.
    next_sequence: u64,
    /// The next sequence number expected to be delivered.
    next_to_deliver: u64,
    /// Buffer for out-of-order proofs and corresponding state updates
    pending_proofs: BTreeMap<u64, SparseTrieUpdate>,
}

impl ProofSequencer {
    /// Gets the next sequence number and increments the counter
    const fn next_sequence(&mut self) -> u64 {
        let seq = self.next_sequence;
        self.next_sequence += 1;
        seq
    }

    /// Adds a proof with the corresponding state update and returns all sequential proofs and state
    /// updates if we have a continuous sequence
    fn add_proof(&mut self, sequence: u64, update: SparseTrieUpdate) -> Vec<SparseTrieUpdate> {
        if sequence >= self.next_to_deliver {
            self.pending_proofs.insert(sequence, update);
        }

        // return early if we don't have the next expected proof
        if !self.pending_proofs.contains_key(&self.next_to_deliver) {
            return Vec::new()
        }

        let mut consecutive_proofs = Vec::with_capacity(self.pending_proofs.len());
        let mut current_sequence = self.next_to_deliver;

        // keep collecting proofs and state updates as long as we have consecutive sequence numbers
        while let Some(pending) = self.pending_proofs.remove(&current_sequence) {
            consecutive_proofs.push(pending);
            current_sequence += 1;

            // if we don't have the next number, stop collecting
            if !self.pending_proofs.contains_key(&current_sequence) {
                break;
            }
        }

        self.next_to_deliver += consecutive_proofs.len() as u64;

        consecutive_proofs
    }

    /// Returns true if we still have pending proofs
    pub(crate) fn has_pending(&self) -> bool {
        !self.pending_proofs.is_empty()
    }
}

/// A wrapper for the sender that signals completion when dropped.
///
/// This type is intended to be used in combination with the evm executor statehook.
/// This should trigger once the block has been executed (after) the last state update has been
/// sent. This triggers the exit condition of the multi proof task.
#[derive(Deref, Debug)]
pub(super) struct StateHookSender(Sender<MultiProofMessage>);

impl StateHookSender {
    pub(crate) const fn new(inner: Sender<MultiProofMessage>) -> Self {
        Self(inner)
    }
}

impl Drop for StateHookSender {
    fn drop(&mut self) {
        // Send completion signal when the sender is dropped
        let _ = self.0.send(MultiProofMessage::FinishedStateUpdates);
    }
}

pub(crate) fn evm_state_to_hashed_post_state(update: EvmState) -> HashedPostState {
    let mut hashed_state = HashedPostState::with_capacity(update.len());

    for (address, account) in update {
        if account.is_touched() {
            let hashed_address = keccak256(address);
            trace!(target: "engine::root", ?address, ?hashed_address, "Adding account to state update");

            let destroyed = account.is_selfdestructed();
            let info = if destroyed { None } else { Some(account.info.into()) };
            hashed_state.accounts.insert(hashed_address, info);

            let mut changed_storage_iter = account
                .storage
                .into_iter()
                .filter(|(_slot, value)| value.is_changed())
                .map(|(slot, value)| (keccak256(B256::from(slot)), value.present_value))
                .peekable();

            if destroyed {
                hashed_state.storages.insert(hashed_address, HashedStorage::new(true));
            } else if changed_storage_iter.peek().is_some() {
                hashed_state
                    .storages
                    .insert(hashed_address, HashedStorage::from_iter(false, changed_storage_iter));
            }
        }
    }

    hashed_state
}

/// A pending multiproof task, either [`StorageMultiproofInput`] or [`MultiproofInput`].
#[derive(Debug)]
enum PendingMultiproofTask<Factory> {
    /// A storage multiproof task input.
    Storage(StorageMultiproofInput<Factory>),
    /// A regular multiproof task input.
    Regular(MultiproofInput<Factory>),
}

impl<Factory> PendingMultiproofTask<Factory> {
    /// Returns the proof sequence number of the task.
    const fn proof_sequence_number(&self) -> u64 {
        match self {
            Self::Storage(input) => input.proof_sequence_number,
            Self::Regular(input) => input.proof_sequence_number,
        }
    }

    /// Returns whether or not the proof targets are empty.
    fn proof_targets_is_empty(&self) -> bool {
        match self {
            Self::Storage(input) => input.proof_targets.is_empty(),
            Self::Regular(input) => input.proof_targets.is_empty(),
        }
    }

    /// Destroys the input and sends a [`MultiProofMessage::EmptyProof`] message to the sender.
    fn send_empty_proof(self) {
        match self {
            Self::Storage(input) => input.send_empty_proof(),
            Self::Regular(input) => input.send_empty_proof(),
        }
    }
}

impl<Factory> From<StorageMultiproofInput<Factory>> for PendingMultiproofTask<Factory> {
    fn from(input: StorageMultiproofInput<Factory>) -> Self {
        Self::Storage(input)
    }
}

impl<Factory> From<MultiproofInput<Factory>> for PendingMultiproofTask<Factory> {
    fn from(input: MultiproofInput<Factory>) -> Self {
        Self::Regular(input)
    }
}

/// Input parameters for spawning a dedicated storage multiproof calculation.
#[derive(Debug)]
struct StorageMultiproofInput<Factory> {
    config: MultiProofConfig<Factory>,
    source: Option<StateChangeSource>,
    hashed_state_update: HashedPostState,
    hashed_address: B256,
    proof_targets: B256Set,
    proof_sequence_number: u64,
    state_root_message_sender: Sender<MultiProofMessage>,
}

impl<Factory> StorageMultiproofInput<Factory> {
    /// Destroys the input and sends a [`MultiProofMessage::EmptyProof`] message to the sender.
    fn send_empty_proof(self) {
        let _ = self.state_root_message_sender.send(MultiProofMessage::EmptyProof {
            sequence_number: self.proof_sequence_number,
            state: self.hashed_state_update,
        });
    }
}

/// Input parameters for spawning a multiproof calculation.
#[derive(Debug)]
struct MultiproofInput<Factory> {
    config: MultiProofConfig<Factory>,
    source: Option<StateChangeSource>,
    hashed_state_update: HashedPostState,
    proof_targets: MultiProofTargets,
    hashed_cursor_cache: CachedHashedCursorFactoryCache,
    proof_sequence_number: u64,
    state_root_message_sender: Sender<MultiProofMessage>,
}

impl<Factory> MultiproofInput<Factory> {
    /// Destroys the input and sends a [`MultiProofMessage::EmptyProof`] message to the sender.
    fn send_empty_proof(self) {
        let _ = self.state_root_message_sender.send(MultiProofMessage::EmptyProof {
            sequence_number: self.proof_sequence_number,
            state: self.hashed_state_update,
        });
    }
}

/// Manages concurrent multiproof calculations.
/// Takes care of not having more calculations in flight than a given maximum
/// concurrency, further calculation requests are queued and spawn later, after
/// availability has been signaled.
#[derive(Debug)]
pub struct MultiproofManager<Factory: DatabaseProviderFactory> {
    /// Maximum number of concurrent calculations.
    max_concurrent: usize,
    /// Currently running calculations.
    inflight: usize,
    /// Queued calculations.
    pending: VecDeque<PendingMultiproofTask<Factory>>,
    /// Executor for tasks
    executor: WorkloadExecutor,
    /// Sender to the storage proof task.
    storage_proof_task_handle: ProofTaskManagerHandle<FactoryTx<Factory>>,
    /// Metrics
    metrics: MultiProofTaskMetrics,
}

impl<Factory> MultiproofManager<Factory>
where
    Factory:
        DatabaseProviderFactory<Provider: BlockReader> + StateCommitmentProvider + Clone + 'static,
{
    /// Creates a new [`MultiproofManager`].
    fn new(
        executor: WorkloadExecutor,
        metrics: MultiProofTaskMetrics,
        storage_proof_task_handle: ProofTaskManagerHandle<FactoryTx<Factory>>,
        max_concurrent: usize,
    ) -> Self {
        Self {
            pending: VecDeque::with_capacity(max_concurrent),
            max_concurrent,
            executor,
            inflight: 0,
            metrics,
            storage_proof_task_handle,
        }
    }

    /// Spawns a new multiproof calculation or enqueues it for later if
    /// `max_concurrent` are already inflight.
    fn spawn_or_queue(&mut self, input: PendingMultiproofTask<Factory>) {
        // If there are no proof targets, we can just send an empty multiproof back immediately
        if input.proof_targets_is_empty() {
            debug!(
                sequence_number = input.proof_sequence_number(),
                "No proof targets, sending empty multiproof back immediately"
            );
            input.send_empty_proof();
            return
        }

        if self.inflight >= self.max_concurrent {
            self.pending.push_back(input);
            self.metrics.pending_multiproofs_histogram.record(self.pending.len() as f64);
            return;
        }

        self.spawn_multiproof_task(input);
    }

    /// Signals that a multiproof calculation has finished and there's room to
    /// spawn a new calculation if needed.
    fn on_calculation_complete(&mut self) {
        self.inflight = self.inflight.saturating_sub(1);
        self.metrics.inflight_multiproofs_histogram.record(self.inflight as f64);

        if let Some(input) = self.pending.pop_front() {
            self.metrics.pending_multiproofs_histogram.record(self.pending.len() as f64);
            self.spawn_multiproof_task(input);
        }
    }

    /// Spawns a multiproof task, dispatching to `spawn_storage_proof` if the input is a storage
    /// multiproof, and dispatching to `spawn_multiproof` otherwise.
    fn spawn_multiproof_task(&mut self, input: PendingMultiproofTask<Factory>) {
        match input {
            PendingMultiproofTask::Storage(storage_input) => {
                self.spawn_storage_proof(storage_input);
            }
            PendingMultiproofTask::Regular(multiproof_input) => {
                self.spawn_multiproof(multiproof_input);
            }
        }
    }

    /// Spawns a single storage proof calculation task.
    fn spawn_storage_proof(&mut self, storage_multiproof_input: StorageMultiproofInput<Factory>) {
        let StorageMultiproofInput {
            config,
            source,
            hashed_state_update,
            hashed_address,
            proof_targets,
            proof_sequence_number,
            state_root_message_sender,
        } = storage_multiproof_input;

        let storage_proof_task_handle = self.storage_proof_task_handle.clone();

        self.executor.spawn_blocking(move || {
            let storage_targets = proof_targets.len();

            trace!(
                target: "engine::root",
                proof_sequence_number,
                ?proof_targets,
                storage_targets,
                "Starting dedicated storage proof calculation",
            );
            let start = Instant::now();
            let result = ParallelProof::new(
                config.consistent_view,
                config.nodes_sorted,
                config.state_sorted,
                config.prefix_sets,
                storage_proof_task_handle.clone(),
            )
            .with_branch_node_masks(true)
            .storage_proof(hashed_address, proof_targets);
            let elapsed = start.elapsed();
            trace!(
                target: "engine::root",
                proof_sequence_number,
                ?elapsed,
                ?source,
                storage_targets,
                "Storage multiproofs calculated",
            );

            match result {
                Ok(proof) => {
                    let _ = state_root_message_sender.send(MultiProofMessage::ProofCalculated(
                        Box::new(ProofCalculated {
                            sequence_number: proof_sequence_number,
                            update: SparseTrieUpdate {
                                state: hashed_state_update,
                                multiproof: MultiProof::from_storage_proof(hashed_address, proof),
                            },
                            elapsed,
                        }),
                    ));
                }
                Err(error) => {
                    let _ = state_root_message_sender
                        .send(MultiProofMessage::ProofCalculationError(error.into()));
                }
            }
        });

        self.inflight += 1;
        self.metrics.inflight_multiproofs_histogram.record(self.inflight as f64);
    }

    /// Spawns a single multiproof calculation task.
    fn spawn_multiproof(&mut self, multiproof_input: MultiproofInput<Factory>) {
        let MultiproofInput {
            config,
            source,
            hashed_state_update,
            proof_targets,
            hashed_cursor_cache,
            proof_sequence_number,
            state_root_message_sender,
        } = multiproof_input;
        let storage_proof_task_handle = self.storage_proof_task_handle.clone();

        self.executor.spawn_blocking(move || {
            let account_targets = proof_targets.len();
            let storage_targets = proof_targets.values().map(|slots| slots.len()).sum::<usize>();

            trace!(
                target: "engine::root",
                proof_sequence_number,
                ?proof_targets,
                account_targets,
                storage_targets,
                "Starting multiproof calculation",
            );
            let start = Instant::now();
            let result = ParallelProof::new(
                config.consistent_view,
                config.nodes_sorted,
                config.state_sorted,
                config.prefix_sets,
                storage_proof_task_handle.clone(),
            )
            .with_branch_node_masks(true)
            .with_hashed_cursor_cache(hashed_cursor_cache)
            .multiproof(proof_targets);
            let elapsed = start.elapsed();
            trace!(
                target: "engine::root",
                proof_sequence_number,
                ?elapsed,
                ?source,
                account_targets,
                storage_targets,
                "Multiproof calculated",
            );

            match result {
                Ok(proof) => {
                    let _ = state_root_message_sender.send(MultiProofMessage::ProofCalculated(
                        Box::new(ProofCalculated {
                            sequence_number: proof_sequence_number,
                            update: SparseTrieUpdate {
                                state: hashed_state_update,
                                multiproof: proof,
                            },
                            elapsed,
                        }),
                    ));
                }
                Err(error) => {
                    let _ = state_root_message_sender
                        .send(MultiProofMessage::ProofCalculationError(error.into()));
                }
            }
        });

        self.inflight += 1;
        self.metrics.inflight_multiproofs_histogram.record(self.inflight as f64);
    }
}

#[derive(Metrics, Clone)]
#[metrics(scope = "tree.root")]
pub(crate) struct MultiProofTaskMetrics {
    /// Histogram of inflight multiproofs.
    pub inflight_multiproofs_histogram: Histogram,
    /// Histogram of pending multiproofs.
    pub pending_multiproofs_histogram: Histogram,

    /// Histogram of the number of prefetch proof target accounts.
    pub prefetch_proof_targets_accounts_histogram: Histogram,
    /// Histogram of the number of prefetch proof target storages.
    pub prefetch_proof_targets_storages_histogram: Histogram,
    /// Histogram of the number of prefetch proof target chunks.
    pub prefetch_proof_chunks_histogram: Histogram,

    /// Histogram of the number of state update proof target accounts.
    pub state_update_proof_targets_accounts_histogram: Histogram,
    /// Histogram of the number of state update proof target storages.
    pub state_update_proof_targets_storages_histogram: Histogram,
    /// Histogram of the number of state update proof target chunks.
    pub state_update_proof_chunks_histogram: Histogram,

    /// Histogram of proof calculation durations.
    pub proof_calculation_duration_histogram: Histogram,

    /// Histogram of sparse trie update durations.
    pub sparse_trie_update_duration_histogram: Histogram,
    /// Histogram of sparse trie final update durations.
    pub sparse_trie_final_update_duration_histogram: Histogram,
    /// Histogram of sparse trie total durations.
    pub sparse_trie_total_duration_histogram: Histogram,

    /// Histogram of state updates received.
    pub state_updates_received_histogram: Histogram,
    /// Histogram of proofs processed.
    pub proofs_processed_histogram: Histogram,
    /// Histogram of total time spent in the multiproof task.
    pub multiproof_task_total_duration_histogram: Histogram,
    /// Total time spent waiting for the first state update or prefetch request.
    pub first_update_wait_time_histogram: Histogram,
    /// Total time spent waiting for the last proof result.
    pub last_proof_wait_time_histogram: Histogram,
}

/// Standalone task that receives a transaction state stream and updates relevant
/// data structures to calculate state root.
///
/// It is responsible of  initializing a blinded sparse trie and subscribe to
/// transaction state stream. As it receives transaction execution results, it
/// fetches the proofs for relevant accounts from the database and reveal them
/// to the tree.
/// Then it updates relevant leaves according to the result of the transaction.
/// This feeds updates to the sparse trie task.
#[derive(Debug)]
pub(super) struct MultiProofTask<Factory: DatabaseProviderFactory> {
    /// Task configuration.
    config: MultiProofConfig<Factory>,
    /// Receiver for state root related messages.
    rx: Receiver<MultiProofMessage>,
    /// Sender for state root related messages.
    tx: Sender<MultiProofMessage>,
    /// Sender for state updates emitted by this type.
    to_sparse_trie: Sender<SparseTrieUpdate>,
    /// Proof targets that have been already fetched.
    fetched_proof_targets: MultiProofTargets,
    /// Hashed cursor factory cache.
    hashed_cursor_cache: CachedHashedCursorFactoryCache,
    /// Proof sequencing handler.
    proof_sequencer: ProofSequencer,
    /// Manages calculation of multiproofs.
    multiproof_manager: MultiproofManager<Factory>,
    /// multi proof task metrics
    metrics: MultiProofTaskMetrics,
}

impl<Factory> MultiProofTask<Factory>
where
    Factory:
        DatabaseProviderFactory<Provider: BlockReader> + StateCommitmentProvider + Clone + 'static,
{
    /// Creates a new multi proof task with the unified message channel
    pub(super) fn new(
        config: MultiProofConfig<Factory>,
        executor: WorkloadExecutor,
        proof_task_handle: ProofTaskManagerHandle<FactoryTx<Factory>>,
        to_sparse_trie: Sender<SparseTrieUpdate>,
<<<<<<< HEAD
        hashed_cursor_cache: CachedHashedCursorFactoryCache,
=======
        max_concurrency: usize,
>>>>>>> 82d65059
    ) -> Self {
        let (tx, rx) = channel();
        let metrics = MultiProofTaskMetrics::default();

        Self {
            config,
            rx,
            tx,
            to_sparse_trie,
            fetched_proof_targets: Default::default(),
            hashed_cursor_cache,
            proof_sequencer: ProofSequencer::default(),
            multiproof_manager: MultiproofManager::new(
                executor,
                metrics.clone(),
                proof_task_handle,
                max_concurrency,
            ),
            metrics,
        }
    }

    /// Returns a [`Sender`] that can be used to send arbitrary [`MultiProofMessage`]s to this task.
    pub(super) fn state_root_message_sender(&self) -> Sender<MultiProofMessage> {
        self.tx.clone()
    }

    /// Handles request for proof prefetch.
    ///
    /// Returns a number of proofs that were spawned.
    fn on_prefetch_proof(&mut self, targets: MultiProofTargets) -> u64 {
        let proof_targets = self.get_prefetch_proof_targets(targets);
        self.fetched_proof_targets.extend_ref(&proof_targets);

        self.metrics.prefetch_proof_targets_accounts_histogram.record(proof_targets.len() as f64);
        self.metrics
            .prefetch_proof_targets_storages_histogram
            .record(proof_targets.values().map(|slots| slots.len()).sum::<usize>() as f64);

        // Process proof targets in chunks.
        let mut chunks = 0;
        for proof_targets_chunk in proof_targets.chunks(MULTIPROOF_TARGETS_CHUNK_SIZE) {
<<<<<<< HEAD
            self.multiproof_manager.spawn_or_queue(MultiproofInput {
                config: self.config.clone(),
                source: None,
                hashed_state_update: Default::default(),
                proof_targets: proof_targets_chunk,
                hashed_cursor_cache: self.hashed_cursor_cache.clone(),
                proof_sequence_number: self.proof_sequencer.next_sequence(),
                state_root_message_sender: self.tx.clone(),
            });
=======
            self.multiproof_manager.spawn_or_queue(
                MultiproofInput {
                    config: self.config.clone(),
                    source: None,
                    hashed_state_update: Default::default(),
                    proof_targets: proof_targets_chunk,
                    proof_sequence_number: self.proof_sequencer.next_sequence(),
                    state_root_message_sender: self.tx.clone(),
                }
                .into(),
            );
>>>>>>> 82d65059
            chunks += 1;
        }
        self.metrics.prefetch_proof_chunks_histogram.record(chunks as f64);

        chunks
    }

    // Returns true if all state updates finished and all proofs processed.
    fn is_done(
        &self,
        proofs_processed: u64,
        state_update_proofs_requested: u64,
        prefetch_proofs_requested: u64,
        updates_finished: bool,
    ) -> bool {
        let all_proofs_processed =
            proofs_processed >= state_update_proofs_requested + prefetch_proofs_requested;
        let no_pending = !self.proof_sequencer.has_pending();
        debug!(
            target: "engine::root",
            proofs_processed,
            state_update_proofs_requested,
            prefetch_proofs_requested,
            no_pending,
            updates_finished,
            "Checking end condition"
        );
        all_proofs_processed && no_pending && updates_finished
    }

    /// Calls `get_proof_targets` with existing proof targets for prefetching.
    fn get_prefetch_proof_targets(&self, mut targets: MultiProofTargets) -> MultiProofTargets {
        // Here we want to filter out any targets that are already fetched
        //
        // This means we need to remove any storage slots that have already been fetched
        let mut duplicates = 0;

        // First remove all storage targets that are subsets of already fetched storage slots
        targets.retain(|hashed_address, target_storage| {
            let keep = self
                .fetched_proof_targets
                .get(hashed_address)
                // do NOT remove if None, because that means the account has not been fetched yet
                .is_none_or(|fetched_storage| {
                    // remove if a subset
                    !target_storage.is_subset(fetched_storage)
                });

            if !keep {
                duplicates += target_storage.len();
            }

            keep
        });

        // For all non-subset remaining targets, we have to calculate the difference
        for (hashed_address, target_storage) in targets.deref_mut() {
            let Some(fetched_storage) = self.fetched_proof_targets.get(hashed_address) else {
                // this means the account has not been fetched yet, so we must fetch everything
                // associated with this account
                continue
            };

            let prev_target_storage_len = target_storage.len();

            // keep only the storage slots that have not been fetched yet
            //
            // we already removed subsets, so this should only remove duplicates
            target_storage.retain(|slot| !fetched_storage.contains(slot));

            duplicates += prev_target_storage_len - target_storage.len();
        }

        if duplicates > 0 {
            trace!(target: "engine::root", duplicates, "Removed duplicate prefetch proof targets");
        }

        targets
    }

    /// Handles state updates.
    ///
    /// Returns a number of proofs that were spawned.
    fn on_state_update(&mut self, source: StateChangeSource, update: EvmState) -> u64 {
        let hashed_state_update = evm_state_to_hashed_post_state(update);
        // Split the state update into already fetched and not fetched according to the proof
        // targets.
        let (fetched_state_update, not_fetched_state_update) =
            hashed_state_update.partition_by_targets(&self.fetched_proof_targets);

        let mut state_updates = 0;
        // If there are any accounts or storage slots that we already fetched the proofs for,
        // send them immediately, as they don't require spawning any additional multiproofs.
        if !fetched_state_update.is_empty() {
            let _ = self.tx.send(MultiProofMessage::EmptyProof {
                sequence_number: self.proof_sequencer.next_sequence(),
                state: fetched_state_update,
            });
            state_updates += 1;
        }

        // Process state updates in chunks.
        let mut chunks = 0;
        let mut spawned_proof_targets = MultiProofTargets::default();
        for chunk in not_fetched_state_update.chunks(MULTIPROOF_TARGETS_CHUNK_SIZE) {
            let proof_targets = get_proof_targets(&chunk, &self.fetched_proof_targets);
            spawned_proof_targets.extend_ref(&proof_targets);

<<<<<<< HEAD
            self.multiproof_manager.spawn_or_queue(MultiproofInput {
                config: self.config.clone(),
                source: Some(source),
                hashed_state_update: chunk,
                proof_targets,
                hashed_cursor_cache: self.hashed_cursor_cache.clone(),
                proof_sequence_number: self.proof_sequencer.next_sequence(),
                state_root_message_sender: self.tx.clone(),
            });
=======
            self.multiproof_manager.spawn_or_queue(
                MultiproofInput {
                    config: self.config.clone(),
                    source: Some(source),
                    hashed_state_update: chunk,
                    proof_targets,
                    proof_sequence_number: self.proof_sequencer.next_sequence(),
                    state_root_message_sender: self.tx.clone(),
                }
                .into(),
            );
>>>>>>> 82d65059
            chunks += 1;
        }

        self.metrics
            .state_update_proof_targets_accounts_histogram
            .record(spawned_proof_targets.len() as f64);
        self.metrics
            .state_update_proof_targets_storages_histogram
            .record(spawned_proof_targets.values().map(|slots| slots.len()).sum::<usize>() as f64);
        self.metrics.state_update_proof_chunks_histogram.record(chunks as f64);

        self.fetched_proof_targets.extend(spawned_proof_targets);

        state_updates + chunks
    }

    /// Handler for new proof calculated, aggregates all the existing sequential proofs.
    fn on_proof(
        &mut self,
        sequence_number: u64,
        update: SparseTrieUpdate,
    ) -> Option<SparseTrieUpdate> {
        let ready_proofs = self.proof_sequencer.add_proof(sequence_number, update);

        ready_proofs
            .into_iter()
            // Merge all ready proofs and state updates
            .reduce(|mut acc_update, update| {
                acc_update.extend(update);
                acc_update
            })
            // Return None if the resulting proof is empty
            .filter(|proof| !proof.is_empty())
    }

    /// Starts the main loop that handles all incoming messages, fetches proofs, applies them to the
    /// sparse trie, updates the sparse trie, and eventually returns the state root.
    ///
    /// The lifecycle is the following:
    /// 1. Either [`MultiProofMessage::PrefetchProofs`] or [`MultiProofMessage::StateUpdate`] is
    ///    received from the engine.
    ///    * For [`MultiProofMessage::StateUpdate`], the state update is hashed with
    ///      [`evm_state_to_hashed_post_state`], and then (proof targets)[`MultiProofTargets`] are
    ///      extracted with [`get_proof_targets`].
    ///    * For both messages, proof targets are deduplicated according to `fetched_proof_targets`,
    ///      so that the proofs for accounts and storage slots that were already fetched are not
    ///      requested again.
    /// 2. Using the proof targets, a new multiproof is calculated using
    ///    [`MultiproofManager::spawn_or_queue`].
    ///    * If the list of proof targets is empty, the [`MultiProofMessage::EmptyProof`] message is
    ///      sent back to this task along with the original state update.
    ///    * Otherwise, the multiproof is calculated and the [`MultiProofMessage::ProofCalculated`]
    ///      message is sent back to this task along with the resulting multiproof, proof targets
    ///      and original state update.
    /// 3. Either [`MultiProofMessage::EmptyProof`] or [`MultiProofMessage::ProofCalculated`] is
    ///    received.
    ///    * The multiproof is added to the (proof sequencer)[`ProofSequencer`].
    ///    * If the proof sequencer has a contiguous sequence of multiproofs in the same order as
    ///      state updates arrived (i.e. transaction order), such sequence is returned.
    /// 4. Once there's a sequence of contiguous multiproofs along with the proof targets and state
    ///    updates associated with them, a [`SparseTrieUpdate`] is generated and sent to the sparse
    ///    trie task.
    /// 5. Steps above are repeated until this task receives a
    ///    [`MultiProofMessage::FinishedStateUpdates`].
    ///    * Once this message is received, on every [`MultiProofMessage::EmptyProof`] and
    ///      [`MultiProofMessage::ProofCalculated`] message, we check if there are any proofs are
    ///      currently being calculated, or if there are any pending proofs in the proof sequencer
    ///      left to be revealed by checking the pending tasks.
    /// 6. This task exits after all pending proofs are processed.
    pub(crate) fn run(mut self) {
        // TODO convert those into fields
        let mut prefetch_proofs_requested = 0;
        let mut state_update_proofs_requested = 0;
        let mut proofs_processed = 0;

        let mut updates_finished = false;

        // Timestamp before the first state update or prefetch was received
        let start = Instant::now();

        // Timestamp when the first state update or prefetch was received
        let mut first_update_time = None;
        // Timestamp when state updates have finished
        let mut updates_finished_time = None;

        loop {
            trace!(target: "engine::root", "entering main channel receiving loop");
            match self.rx.recv() {
                Ok(message) => match message {
                    MultiProofMessage::PrefetchProofs(targets) => {
                        trace!(target: "engine::root", "processing MultiProofMessage::PrefetchProofs");
                        if first_update_time.is_none() {
                            // record the wait time
                            self.metrics
                                .first_update_wait_time_histogram
                                .record(start.elapsed().as_secs_f64());
                            first_update_time = Some(Instant::now());
                            debug!(target: "engine::root", "Started state root calculation");
                        }

                        let account_targets = targets.len();
                        let storage_targets =
                            targets.values().map(|slots| slots.len()).sum::<usize>();
                        prefetch_proofs_requested += self.on_prefetch_proof(targets);
                        debug!(
                            target: "engine::root",
                            account_targets,
                            storage_targets,
                            prefetch_proofs_requested,
                            "Prefetching proofs"
                        );
                    }
                    MultiProofMessage::StateUpdate(source, update) => {
                        trace!(target: "engine::root", "processing MultiProofMessage::StateUpdate");
                        if first_update_time.is_none() {
                            // record the wait time
                            self.metrics
                                .first_update_wait_time_histogram
                                .record(start.elapsed().as_secs_f64());
                            first_update_time = Some(Instant::now());
                            debug!(target: "engine::root", "Started state root calculation");
                        }

                        let len = update.len();
                        state_update_proofs_requested += self.on_state_update(source, update);
                        debug!(
                            target: "engine::root",
                            ?source,
                            len,
                            ?state_update_proofs_requested,
                            "Received new state update"
                        );
                    }
                    MultiProofMessage::FinishedStateUpdates => {
                        trace!(target: "engine::root", "processing MultiProofMessage::FinishedStateUpdates");
                        updates_finished = true;
                        updates_finished_time = Some(Instant::now());
                        if self.is_done(
                            proofs_processed,
                            state_update_proofs_requested,
                            prefetch_proofs_requested,
                            updates_finished,
                        ) {
                            debug!(
                                target: "engine::root",
                                "State updates finished and all proofs processed, ending calculation"
                            );
                            break
                        }
                    }
                    MultiProofMessage::EmptyProof { sequence_number, state } => {
                        trace!(target: "engine::root", "processing MultiProofMessage::EmptyProof");

                        proofs_processed += 1;

                        if let Some(combined_update) = self.on_proof(
                            sequence_number,
                            SparseTrieUpdate { state, multiproof: MultiProof::default() },
                        ) {
                            let _ = self.to_sparse_trie.send(combined_update);
                        }

                        if self.is_done(
                            proofs_processed,
                            state_update_proofs_requested,
                            prefetch_proofs_requested,
                            updates_finished,
                        ) {
                            debug!(
                                target: "engine::root",
                                "State updates finished and all proofs processed, ending calculation"
                            );
                            break
                        }
                    }
                    MultiProofMessage::ProofCalculated(proof_calculated) => {
                        trace!(target: "engine::root", "processing
        MultiProofMessage::ProofCalculated");

                        // we increment proofs_processed for both state updates and prefetches,
                        // because both are used for the root termination condition.
                        proofs_processed += 1;

                        self.metrics
                            .proof_calculation_duration_histogram
                            .record(proof_calculated.elapsed);

                        debug!(
                            target: "engine::root",
                            sequence = proof_calculated.sequence_number,
                            total_proofs = proofs_processed,
                            "Processing calculated proof"
                        );

                        self.multiproof_manager.on_calculation_complete();

                        if let Some(combined_update) =
                            self.on_proof(proof_calculated.sequence_number, proof_calculated.update)
                        {
                            let _ = self.to_sparse_trie.send(combined_update);
                        }

                        if self.is_done(
                            proofs_processed,
                            state_update_proofs_requested,
                            prefetch_proofs_requested,
                            updates_finished,
                        ) {
                            debug!(
                                target: "engine::root",
                                "State updates finished and all proofs processed, ending calculation");
                            break
                        }
                    }
                    MultiProofMessage::ProofCalculationError(err) => {
                        error!(
                            target: "engine::root",
                            ?err,
                            "proof calculation error"
                        );
                        return
                    }
                },
                Err(_) => {
                    // this means our internal message channel is closed, which shouldn't happen
                    // in normal operation since we hold both ends
                    error!(
                        target: "engine::root",
                        "Internal message channel closed unexpectedly"
                    );
                }
            }
        }

        debug!(
            target: "engine::root",
            total_updates = state_update_proofs_requested,
            total_proofs = proofs_processed,
            total_time = ?first_update_time.map(|t|t.elapsed()),
            time_since_updates_finished = ?updates_finished_time.map(|t|t.elapsed()),
            "All proofs processed, ending calculation"
        );

        // update total metrics on finish
        self.metrics.state_updates_received_histogram.record(state_update_proofs_requested as f64);
        self.metrics.proofs_processed_histogram.record(proofs_processed as f64);
        if let Some(total_time) = first_update_time.map(|t| t.elapsed()) {
            self.metrics.multiproof_task_total_duration_histogram.record(total_time);
        }

<<<<<<< HEAD
        self.hashed_cursor_cache.log_stats();
=======
        if let Some(updates_finished_time) = updates_finished_time {
            self.metrics
                .last_proof_wait_time_histogram
                .record(updates_finished_time.elapsed().as_secs_f64());
        }
>>>>>>> 82d65059
    }
}

/// Returns accounts only with those storages that were not already fetched, and
/// if there are no such storages and the account itself was already fetched, the
/// account shouldn't be included.
fn get_proof_targets(
    state_update: &HashedPostState,
    fetched_proof_targets: &MultiProofTargets,
) -> MultiProofTargets {
    let mut targets = MultiProofTargets::default();

    // first collect all new accounts (not previously fetched)
    for &hashed_address in state_update.accounts.keys() {
        if !fetched_proof_targets.contains_key(&hashed_address) {
            targets.insert(hashed_address, HashSet::default());
        }
    }

    // then process storage slots for all accounts in the state update
    for (hashed_address, storage) in &state_update.storages {
        let fetched = fetched_proof_targets.get(hashed_address);
        let mut changed_slots = storage
            .storage
            .keys()
            .filter(|slot| !fetched.is_some_and(|f| f.contains(*slot)))
            .peekable();

        // If the storage is wiped, we still need to fetch the account proof.
        if storage.wiped && fetched.is_none() {
            targets.entry(*hashed_address).or_default();
        }

        if changed_slots.peek().is_some() {
            targets.entry(*hashed_address).or_default().extend(changed_slots);
        }
    }

    targets
}

#[cfg(test)]
mod tests {
    use super::*;
    use alloy_primitives::map::B256Set;
    use reth_provider::{providers::ConsistentDbView, test_utils::create_test_provider_factory};
    use reth_trie::TrieInput;
    use reth_trie_parallel::proof_task::{ProofTaskCtx, ProofTaskManager};
    use revm_primitives::{B256, U256};
    use std::sync::Arc;

    fn create_state_root_config<F>(factory: F, input: TrieInput) -> MultiProofConfig<F>
    where
        F: DatabaseProviderFactory<Provider: BlockReader>
            + StateCommitmentProvider
            + Clone
            + 'static,
    {
        let consistent_view = ConsistentDbView::new(factory, None);
        let nodes_sorted = Arc::new(input.nodes.clone().into_sorted());
        let state_sorted = Arc::new(input.state.clone().into_sorted());
        let prefix_sets = Arc::new(input.prefix_sets);

        MultiProofConfig { consistent_view, nodes_sorted, state_sorted, prefix_sets }
    }

    fn create_test_state_root_task<F>(factory: F) -> MultiProofTask<F>
    where
        F: DatabaseProviderFactory<Provider: BlockReader>
            + StateCommitmentProvider
            + Clone
            + 'static,
    {
        let executor = WorkloadExecutor::default();
        let config = create_state_root_config(factory, TrieInput::default());
        let task_ctx = ProofTaskCtx::new(
            config.nodes_sorted.clone(),
            config.state_sorted.clone(),
            config.prefix_sets.clone(),
        );
        let proof_task = ProofTaskManager::new(
            executor.handle().clone(),
            config.consistent_view.clone(),
            task_ctx,
            1,
        );
        let channel = channel();

<<<<<<< HEAD
        MultiProofTask::new(config, executor, proof_task.handle(), channel.0, Default::default())
=======
        MultiProofTask::new(config, executor, proof_task.handle(), channel.0, 1)
>>>>>>> 82d65059
    }

    #[test]
    fn test_add_proof_in_sequence() {
        let mut sequencer = ProofSequencer::default();
        let proof1 = MultiProof::default();
        let proof2 = MultiProof::default();
        sequencer.next_sequence = 2;

        let ready = sequencer.add_proof(0, SparseTrieUpdate::from_multiproof(proof1));
        assert_eq!(ready.len(), 1);
        assert!(!sequencer.has_pending());

        let ready = sequencer.add_proof(1, SparseTrieUpdate::from_multiproof(proof2));
        assert_eq!(ready.len(), 1);
        assert!(!sequencer.has_pending());
    }

    #[test]
    fn test_add_proof_out_of_order() {
        let mut sequencer = ProofSequencer::default();
        let proof1 = MultiProof::default();
        let proof2 = MultiProof::default();
        let proof3 = MultiProof::default();
        sequencer.next_sequence = 3;

        let ready = sequencer.add_proof(2, SparseTrieUpdate::from_multiproof(proof3));
        assert_eq!(ready.len(), 0);
        assert!(sequencer.has_pending());

        let ready = sequencer.add_proof(0, SparseTrieUpdate::from_multiproof(proof1));
        assert_eq!(ready.len(), 1);
        assert!(sequencer.has_pending());

        let ready = sequencer.add_proof(1, SparseTrieUpdate::from_multiproof(proof2));
        assert_eq!(ready.len(), 2);
        assert!(!sequencer.has_pending());
    }

    #[test]
    fn test_add_proof_with_gaps() {
        let mut sequencer = ProofSequencer::default();
        let proof1 = MultiProof::default();
        let proof3 = MultiProof::default();
        sequencer.next_sequence = 3;

        let ready = sequencer.add_proof(0, SparseTrieUpdate::from_multiproof(proof1));
        assert_eq!(ready.len(), 1);

        let ready = sequencer.add_proof(2, SparseTrieUpdate::from_multiproof(proof3));
        assert_eq!(ready.len(), 0);
        assert!(sequencer.has_pending());
    }

    #[test]
    fn test_add_proof_duplicate_sequence() {
        let mut sequencer = ProofSequencer::default();
        let proof1 = MultiProof::default();
        let proof2 = MultiProof::default();

        let ready = sequencer.add_proof(0, SparseTrieUpdate::from_multiproof(proof1));
        assert_eq!(ready.len(), 1);

        let ready = sequencer.add_proof(0, SparseTrieUpdate::from_multiproof(proof2));
        assert_eq!(ready.len(), 0);
        assert!(!sequencer.has_pending());
    }

    #[test]
    fn test_add_proof_batch_processing() {
        let mut sequencer = ProofSequencer::default();
        let proofs: Vec<_> = (0..5).map(|_| MultiProof::default()).collect();
        sequencer.next_sequence = 5;

        sequencer.add_proof(4, SparseTrieUpdate::from_multiproof(proofs[4].clone()));
        sequencer.add_proof(2, SparseTrieUpdate::from_multiproof(proofs[2].clone()));
        sequencer.add_proof(1, SparseTrieUpdate::from_multiproof(proofs[1].clone()));
        sequencer.add_proof(3, SparseTrieUpdate::from_multiproof(proofs[3].clone()));

        let ready = sequencer.add_proof(0, SparseTrieUpdate::from_multiproof(proofs[0].clone()));
        assert_eq!(ready.len(), 5);
        assert!(!sequencer.has_pending());
    }

    fn create_get_proof_targets_state() -> HashedPostState {
        let mut state = HashedPostState::default();

        let addr1 = B256::random();
        let addr2 = B256::random();
        state.accounts.insert(addr1, Some(Default::default()));
        state.accounts.insert(addr2, Some(Default::default()));

        let mut storage = HashedStorage::default();
        let slot1 = B256::random();
        let slot2 = B256::random();
        storage.storage.insert(slot1, U256::ZERO);
        storage.storage.insert(slot2, U256::from(1));
        state.storages.insert(addr1, storage);

        state
    }

    #[test]
    fn test_get_proof_targets_new_account_targets() {
        let state = create_get_proof_targets_state();
        let fetched = MultiProofTargets::default();

        let targets = get_proof_targets(&state, &fetched);

        // should return all accounts as targets since nothing was fetched before
        assert_eq!(targets.len(), state.accounts.len());
        for addr in state.accounts.keys() {
            assert!(targets.contains_key(addr));
        }
    }

    #[test]
    fn test_get_proof_targets_new_storage_targets() {
        let state = create_get_proof_targets_state();
        let fetched = MultiProofTargets::default();

        let targets = get_proof_targets(&state, &fetched);

        // verify storage slots are included for accounts with storage
        for (addr, storage) in &state.storages {
            assert!(targets.contains_key(addr));
            let target_slots = &targets[addr];
            assert_eq!(target_slots.len(), storage.storage.len());
            for slot in storage.storage.keys() {
                assert!(target_slots.contains(slot));
            }
        }
    }

    #[test]
    fn test_get_proof_targets_filter_already_fetched_accounts() {
        let state = create_get_proof_targets_state();
        let mut fetched = MultiProofTargets::default();

        // select an account that has no storage updates
        let fetched_addr = state
            .accounts
            .keys()
            .find(|&&addr| !state.storages.contains_key(&addr))
            .expect("Should have an account without storage");

        // mark the account as already fetched
        fetched.insert(*fetched_addr, HashSet::default());

        let targets = get_proof_targets(&state, &fetched);

        // should not include the already fetched account since it has no storage updates
        assert!(!targets.contains_key(fetched_addr));
        // other accounts should still be included
        assert_eq!(targets.len(), state.accounts.len() - 1);
    }

    #[test]
    fn test_get_proof_targets_filter_already_fetched_storage() {
        let state = create_get_proof_targets_state();
        let mut fetched = MultiProofTargets::default();

        // mark one storage slot as already fetched
        let (addr, storage) = state.storages.iter().next().unwrap();
        let mut fetched_slots = HashSet::default();
        let fetched_slot = *storage.storage.keys().next().unwrap();
        fetched_slots.insert(fetched_slot);
        fetched.insert(*addr, fetched_slots);

        let targets = get_proof_targets(&state, &fetched);

        // should not include the already fetched storage slot
        let target_slots = &targets[addr];
        assert!(!target_slots.contains(&fetched_slot));
        assert_eq!(target_slots.len(), storage.storage.len() - 1);
    }

    #[test]
    fn test_get_proof_targets_empty_state() {
        let state = HashedPostState::default();
        let fetched = MultiProofTargets::default();

        let targets = get_proof_targets(&state, &fetched);

        assert!(targets.is_empty());
    }

    #[test]
    fn test_get_proof_targets_mixed_fetched_state() {
        let mut state = HashedPostState::default();
        let mut fetched = MultiProofTargets::default();

        let addr1 = B256::random();
        let addr2 = B256::random();
        let slot1 = B256::random();
        let slot2 = B256::random();

        state.accounts.insert(addr1, Some(Default::default()));
        state.accounts.insert(addr2, Some(Default::default()));

        let mut storage = HashedStorage::default();
        storage.storage.insert(slot1, U256::ZERO);
        storage.storage.insert(slot2, U256::from(1));
        state.storages.insert(addr1, storage);

        let mut fetched_slots = HashSet::default();
        fetched_slots.insert(slot1);
        fetched.insert(addr1, fetched_slots);

        let targets = get_proof_targets(&state, &fetched);

        assert!(targets.contains_key(&addr2));
        assert!(!targets[&addr1].contains(&slot1));
        assert!(targets[&addr1].contains(&slot2));
    }

    #[test]
    fn test_get_proof_targets_unmodified_account_with_storage() {
        let mut state = HashedPostState::default();
        let fetched = MultiProofTargets::default();

        let addr = B256::random();
        let slot1 = B256::random();
        let slot2 = B256::random();

        // don't add the account to state.accounts (simulating unmodified account)
        // but add storage updates for this account
        let mut storage = HashedStorage::default();
        storage.storage.insert(slot1, U256::from(1));
        storage.storage.insert(slot2, U256::from(2));
        state.storages.insert(addr, storage);

        assert!(!state.accounts.contains_key(&addr));
        assert!(!fetched.contains_key(&addr));

        let targets = get_proof_targets(&state, &fetched);

        // verify that we still get the storage slots for the unmodified account
        assert!(targets.contains_key(&addr));

        let target_slots = &targets[&addr];
        assert_eq!(target_slots.len(), 2);
        assert!(target_slots.contains(&slot1));
        assert!(target_slots.contains(&slot2));
    }

    #[test]
    fn test_get_prefetch_proof_targets_no_duplicates() {
        let test_provider_factory = create_test_provider_factory();
        let mut test_state_root_task = create_test_state_root_task(test_provider_factory);

        // populate some targets
        let mut targets = MultiProofTargets::default();
        let addr1 = B256::random();
        let addr2 = B256::random();
        let slot1 = B256::random();
        let slot2 = B256::random();
        targets.insert(addr1, vec![slot1].into_iter().collect());
        targets.insert(addr2, vec![slot2].into_iter().collect());

        let prefetch_proof_targets =
            test_state_root_task.get_prefetch_proof_targets(targets.clone());

        // check that the prefetch proof targets are the same because there are no fetched proof
        // targets yet
        assert_eq!(prefetch_proof_targets, targets);

        // add a different addr and slot to fetched proof targets
        let addr3 = B256::random();
        let slot3 = B256::random();
        test_state_root_task.fetched_proof_targets.insert(addr3, vec![slot3].into_iter().collect());

        let prefetch_proof_targets =
            test_state_root_task.get_prefetch_proof_targets(targets.clone());

        // check that the prefetch proof targets are the same because the fetched proof targets
        // don't overlap with the prefetch targets
        assert_eq!(prefetch_proof_targets, targets);
    }

    #[test]
    fn test_get_prefetch_proof_targets_remove_subset() {
        let test_provider_factory = create_test_provider_factory();
        let mut test_state_root_task = create_test_state_root_task(test_provider_factory);

        // populate some targe
        let mut targets = MultiProofTargets::default();
        let addr1 = B256::random();
        let addr2 = B256::random();
        let slot1 = B256::random();
        let slot2 = B256::random();
        targets.insert(addr1, vec![slot1].into_iter().collect());
        targets.insert(addr2, vec![slot2].into_iter().collect());

        // add a subset of the first target to fetched proof targets
        test_state_root_task.fetched_proof_targets.insert(addr1, vec![slot1].into_iter().collect());

        let prefetch_proof_targets =
            test_state_root_task.get_prefetch_proof_targets(targets.clone());

        // check that the prefetch proof targets do not include the subset
        assert_eq!(prefetch_proof_targets.len(), 1);
        assert!(!prefetch_proof_targets.contains_key(&addr1));
        assert!(prefetch_proof_targets.contains_key(&addr2));

        // now add one more slot to the prefetch targets
        let slot3 = B256::random();
        targets.get_mut(&addr1).unwrap().insert(slot3);

        let prefetch_proof_targets =
            test_state_root_task.get_prefetch_proof_targets(targets.clone());

        // check that the prefetch proof targets do not include the subset
        // but include the new slot
        assert_eq!(prefetch_proof_targets.len(), 2);
        assert!(prefetch_proof_targets.contains_key(&addr1));
        assert_eq!(
            *prefetch_proof_targets.get(&addr1).unwrap(),
            vec![slot3].into_iter().collect::<B256Set>()
        );
        assert!(prefetch_proof_targets.contains_key(&addr2));
        assert_eq!(
            *prefetch_proof_targets.get(&addr2).unwrap(),
            vec![slot2].into_iter().collect::<B256Set>()
        );
    }
}<|MERGE_RESOLUTION|>--- conflicted
+++ resolved
@@ -650,11 +650,8 @@
         executor: WorkloadExecutor,
         proof_task_handle: ProofTaskManagerHandle<FactoryTx<Factory>>,
         to_sparse_trie: Sender<SparseTrieUpdate>,
-<<<<<<< HEAD
         hashed_cursor_cache: CachedHashedCursorFactoryCache,
-=======
         max_concurrency: usize,
->>>>>>> 82d65059
     ) -> Self {
         let (tx, rx) = channel();
         let metrics = MultiProofTaskMetrics::default();
@@ -697,29 +694,18 @@
         // Process proof targets in chunks.
         let mut chunks = 0;
         for proof_targets_chunk in proof_targets.chunks(MULTIPROOF_TARGETS_CHUNK_SIZE) {
-<<<<<<< HEAD
-            self.multiproof_manager.spawn_or_queue(MultiproofInput {
-                config: self.config.clone(),
-                source: None,
-                hashed_state_update: Default::default(),
-                proof_targets: proof_targets_chunk,
-                hashed_cursor_cache: self.hashed_cursor_cache.clone(),
-                proof_sequence_number: self.proof_sequencer.next_sequence(),
-                state_root_message_sender: self.tx.clone(),
-            });
-=======
             self.multiproof_manager.spawn_or_queue(
                 MultiproofInput {
                     config: self.config.clone(),
                     source: None,
                     hashed_state_update: Default::default(),
                     proof_targets: proof_targets_chunk,
+                    hashed_cursor_cache: self.hashed_cursor_cache.clone(),
                     proof_sequence_number: self.proof_sequencer.next_sequence(),
                     state_root_message_sender: self.tx.clone(),
                 }
                 .into(),
             );
->>>>>>> 82d65059
             chunks += 1;
         }
         self.metrics.prefetch_proof_chunks_histogram.record(chunks as f64);
@@ -828,29 +814,18 @@
             let proof_targets = get_proof_targets(&chunk, &self.fetched_proof_targets);
             spawned_proof_targets.extend_ref(&proof_targets);
 
-<<<<<<< HEAD
-            self.multiproof_manager.spawn_or_queue(MultiproofInput {
-                config: self.config.clone(),
-                source: Some(source),
-                hashed_state_update: chunk,
-                proof_targets,
-                hashed_cursor_cache: self.hashed_cursor_cache.clone(),
-                proof_sequence_number: self.proof_sequencer.next_sequence(),
-                state_root_message_sender: self.tx.clone(),
-            });
-=======
             self.multiproof_manager.spawn_or_queue(
                 MultiproofInput {
                     config: self.config.clone(),
                     source: Some(source),
                     hashed_state_update: chunk,
                     proof_targets,
+                    hashed_cursor_cache: self.hashed_cursor_cache.clone(),
                     proof_sequence_number: self.proof_sequencer.next_sequence(),
                     state_root_message_sender: self.tx.clone(),
                 }
                 .into(),
             );
->>>>>>> 82d65059
             chunks += 1;
         }
 
@@ -1101,15 +1076,13 @@
             self.metrics.multiproof_task_total_duration_histogram.record(total_time);
         }
 
-<<<<<<< HEAD
         self.hashed_cursor_cache.log_stats();
-=======
+
         if let Some(updates_finished_time) = updates_finished_time {
             self.metrics
                 .last_proof_wait_time_histogram
                 .record(updates_finished_time.elapsed().as_secs_f64());
         }
->>>>>>> 82d65059
     }
 }
 
@@ -1198,11 +1171,7 @@
         );
         let channel = channel();
 
-<<<<<<< HEAD
-        MultiProofTask::new(config, executor, proof_task.handle(), channel.0, Default::default())
-=======
-        MultiProofTask::new(config, executor, proof_task.handle(), channel.0, 1)
->>>>>>> 82d65059
+        MultiProofTask::new(config, executor, proof_task.handle(), channel.0, Default::default(), 1)
     }
 
     #[test]
