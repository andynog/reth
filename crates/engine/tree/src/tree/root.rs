//! State root task related functionality.

use alloy_primitives::map::HashSet;
use derive_more::derive::Deref;
use metrics::Histogram;
use rayon::iter::{ParallelBridge, ParallelIterator};
use reth_errors::{ProviderError, ProviderResult};
use reth_evm::system_calls::OnStateHook;
<<<<<<< HEAD
use reth_primitives_traits::Account;
=======
use reth_metrics::Metrics;
>>>>>>> d3cec5a9
use reth_provider::{
    providers::ConsistentDbView, BlockReader, DBProvider, DatabaseProviderFactory,
    StateCommitmentProvider,
};
use reth_trie::{
    hashed_cursor::{cached::HashedCursorCache, HashedPostStateCursorFactory},
    prefix_set::TriePrefixSetsMut,
    proof::ProofBlindedProviderFactory,
    trie_cursor::InMemoryTrieCursorFactory,
    updates::{TrieUpdates, TrieUpdatesSorted},
    HashedPostState, HashedPostStateSorted, HashedStorage, MultiProof, MultiProofTargets, Nibbles,
    TrieInput,
};
use reth_trie_db::{DatabaseHashedCursorFactory, DatabaseTrieCursorFactory};
use reth_trie_parallel::{proof::ParallelProof, root::ParallelStateRootError};
use reth_trie_sparse::{
    blinded::{BlindedProvider, BlindedProviderFactory},
    errors::{SparseStateTrieResult, SparseTrieErrorKind},
    SparseStateTrie,
};
use revm_primitives::{keccak256, EvmState, B256};
use std::{
    collections::{BTreeMap, VecDeque},
    sync::{
        mpsc::{self, channel, Receiver, Sender},
        Arc,
    },
    time::{Duration, Instant},
};
use tracing::{debug, error, trace};

/// The level below which the sparse trie hashes are calculated in [`update_sparse_trie`].
const SPARSE_TRIE_INCREMENTAL_LEVEL: usize = 2;

/// Determines the size of the thread pool to be used in [`StateRootTask`].
/// It should be at least three, one for multiproof calculations  plus two to be
/// used internally in [`StateRootTask`].
///
/// NOTE: this value can be greater than the available cores in the host, it
/// represents the maximum number of threads that can be handled by the pool.
pub(crate) fn thread_pool_size() -> usize {
    std::thread::available_parallelism().map_or(3, |num| (num.get() / 2).max(3))
}

/// Outcome of the state root computation, including the state root itself with
/// the trie updates and the total time spent.
#[derive(Debug)]
pub struct StateRootComputeOutcome {
    /// The computed state root and trie updates
    pub state_root: (B256, TrieUpdates),
    /// The total time spent calculating the state root
    pub total_time: Duration,
    /// The time spent calculating the state root since the last state update
    pub time_from_last_update: Duration,
}

/// A trie update that can be applied to sparse trie alongside the proofs for touched parts of the
/// state.
#[derive(Default, Debug)]
pub struct SparseTrieUpdate {
    /// The state update that was used to calculate the proof
    state: HashedPostState,
    /// The proof targets
    targets: MultiProofTargets,
    /// The calculated multiproof
    multiproof: MultiProof,
}

impl SparseTrieUpdate {
    /// Construct update from multiproof.
    pub fn from_multiproof(multiproof: MultiProof) -> Self {
        Self { multiproof, ..Default::default() }
    }

    /// Extend update with contents of the other.
    pub fn extend(&mut self, other: Self) {
        self.state.extend(other.state);
        extend_multi_proof_targets(&mut self.targets, other.targets);
        self.multiproof.extend(other.multiproof);
    }
}

/// Result of the state root calculation
pub(crate) type StateRootResult = Result<StateRootComputeOutcome, ParallelStateRootError>;

/// Handle to a spawned state root task.
#[derive(Debug)]
pub struct StateRootHandle {
    /// Channel for receiving the final result.
    rx: mpsc::Receiver<StateRootResult>,
}

impl StateRootHandle {
    /// Creates a new handle from a receiver.
    pub(crate) const fn new(rx: mpsc::Receiver<StateRootResult>) -> Self {
        Self { rx }
    }

    /// Waits for the state root calculation to complete.
    pub fn wait_for_result(self) -> StateRootResult {
        self.rx.recv().expect("state root task was dropped without sending result")
    }
}

/// Common configuration for state root tasks
#[derive(Debug, Clone)]
pub struct StateRootConfig<Factory> {
    /// View over the state in the database.
    pub consistent_view: ConsistentDbView<Factory>,
    /// The sorted collection of cached in-memory intermediate trie nodes that
    /// can be reused for computation.
    pub nodes_sorted: Arc<TrieUpdatesSorted>,
    /// The sorted in-memory overlay hashed state.
    pub state_sorted: Arc<HashedPostStateSorted>,
    /// The collection of prefix sets for the computation. Since the prefix sets _always_
    /// invalidate the in-memory nodes, not all keys from `state_sorted` might be present here,
    /// if we have cached nodes for them.
    pub prefix_sets: Arc<TriePrefixSetsMut>,
}

impl<Factory> StateRootConfig<Factory> {
    /// Creates a new state root config from the consistent view and the trie input.
    pub fn new_from_input(consistent_view: ConsistentDbView<Factory>, input: TrieInput) -> Self {
        Self {
            consistent_view,
            nodes_sorted: Arc::new(input.nodes.into_sorted()),
            state_sorted: Arc::new(input.state.into_sorted()),
            prefix_sets: Arc::new(input.prefix_sets),
        }
    }
}

/// Messages used internally by the state root task
#[derive(Debug)]
pub enum StateRootMessage {
    /// Prefetch proof targets
    PrefetchProofs(MultiProofTargets),
    /// New state update from transaction execution
    StateUpdate(EvmState),
    /// Proof calculation completed for a specific state update
    ProofCalculated(Box<ProofCalculated>),
    /// Error during proof calculation
    ProofCalculationError(ProviderError),
    /// State root calculation completed
    RootCalculated {
        /// Final state root.
        state_root: B256,
        /// Trie updates.
        trie_updates: TrieUpdates,
        /// The number of time sparse trie was updated.
        iterations: u64,
    },
    /// Error during state root calculation
    RootCalculationError(ParallelStateRootError),
    /// Signals state update stream end.
    FinishedStateUpdates,
}

/// Message about completion of proof calculation for a specific state update
#[derive(Debug)]
pub struct ProofCalculated {
    /// The index of this proof in the sequence of state updates
    sequence_number: u64,
    /// Sparse trie update
    update: SparseTrieUpdate,
    /// The source of the proof fetch, whether it was requested as a prefetch or as a result of a
    /// state update.
    source: ProofFetchSource,
    /// The time taken to calculate the proof.
    elapsed: Duration,
}

impl ProofCalculated {
    /// Returns true if the proof was calculated as a result of a state update.
    pub(crate) const fn is_from_state_update(&self) -> bool {
        matches!(self.source, ProofFetchSource::StateUpdate)
    }
}

/// Whether or not a proof was fetched due to a state update, or due to a prefetch command.
#[derive(Debug)]
pub enum ProofFetchSource {
    /// The proof was fetched due to a prefetch command.
    Prefetch,
    /// The proof was fetched due to a state update.
    StateUpdate,
}

/// Handle to track proof calculation ordering
#[derive(Debug, Default)]
pub(crate) struct ProofSequencer {
    /// The next proof sequence number to be produced.
    next_sequence: u64,
    /// The next sequence number expected to be delivered.
    next_to_deliver: u64,
    /// Buffer for out-of-order proofs and corresponding state updates
    pending_proofs: BTreeMap<u64, SparseTrieUpdate>,
}

impl ProofSequencer {
    /// Creates a new proof sequencer
    pub(crate) fn new() -> Self {
        Self::default()
    }

    /// Gets the next sequence number and increments the counter
    pub(crate) fn next_sequence(&mut self) -> u64 {
        let seq = self.next_sequence;
        self.next_sequence += 1;
        seq
    }

    /// Adds a proof with the corresponding state update and returns all sequential proofs and state
    /// updates if we have a continuous sequence
    pub(crate) fn add_proof(
        &mut self,
        sequence: u64,
        update: SparseTrieUpdate,
    ) -> Vec<SparseTrieUpdate> {
        if sequence >= self.next_to_deliver {
            self.pending_proofs.insert(sequence, update);
        }

        // return early if we don't have the next expected proof
        if !self.pending_proofs.contains_key(&self.next_to_deliver) {
            return Vec::new()
        }

        let mut consecutive_proofs = Vec::with_capacity(self.pending_proofs.len());
        let mut current_sequence = self.next_to_deliver;

        // keep collecting proofs and state updates as long as we have consecutive sequence numbers
        while let Some(pending) = self.pending_proofs.remove(&current_sequence) {
            consecutive_proofs.push(pending);
            current_sequence += 1;

            // if we don't have the next number, stop collecting
            if !self.pending_proofs.contains_key(&current_sequence) {
                break;
            }
        }

        self.next_to_deliver += consecutive_proofs.len() as u64;

        consecutive_proofs
    }

    /// Returns true if we still have pending proofs
    pub(crate) fn has_pending(&self) -> bool {
        !self.pending_proofs.is_empty()
    }
}

/// A wrapper for the sender that signals completion when dropped
#[derive(Deref, Debug)]
pub struct StateHookSender(Sender<StateRootMessage>);

impl StateHookSender {
    pub(crate) const fn new(inner: Sender<StateRootMessage>) -> Self {
        Self(inner)
    }
}

impl Drop for StateHookSender {
    fn drop(&mut self) {
        // Send completion signal when the sender is dropped
        let _ = self.0.send(StateRootMessage::FinishedStateUpdates);
    }
}

fn evm_state_to_hashed_post_state(update: EvmState) -> HashedPostState {
    let mut hashed_state = HashedPostState::default();

    for (address, account) in update {
        if account.is_touched() {
            let hashed_address = keccak256(address);
            trace!(target: "engine::root", ?address, ?hashed_address, "Adding account to state update");

            let destroyed = account.is_selfdestructed();
            let info = if destroyed { None } else { Some(account.info.into()) };
            hashed_state.accounts.insert(hashed_address, info);

            let mut changed_storage_iter = account
                .storage
                .into_iter()
                .filter_map(|(slot, value)| {
                    value.is_changed().then(|| (keccak256(B256::from(slot)), value.present_value))
                })
                .peekable();

            if destroyed {
                hashed_state.storages.insert(hashed_address, HashedStorage::new(true));
            } else if changed_storage_iter.peek().is_some() {
                hashed_state
                    .storages
                    .insert(hashed_address, HashedStorage::from_iter(false, changed_storage_iter));
            }
        }
    }

    hashed_state
}

/// Input parameters for spawning a multiproof calculation.
#[derive(Debug)]
struct MultiproofInput<Factory> {
    config: StateRootConfig<Factory>,
    hashed_state_update: HashedPostState,
    proof_targets: MultiProofTargets,
    proof_sequence_number: u64,
    state_root_message_sender: Sender<StateRootMessage>,
    source: ProofFetchSource,
}

/// Manages concurrent multiproof calculations.
/// Takes care of not having more calculations in flight than a given thread
/// pool size, further calculation requests are queued and spawn later, after
/// availability has been signaled.
#[derive(Debug)]
struct MultiproofManager<Factory> {
    /// Maximum number of concurrent calculations.
    max_concurrent: usize,
    /// Currently running calculations.
    inflight: usize,
    /// Queued calculations.
    pending: VecDeque<MultiproofInput<Factory>>,
    /// Cache for hashed account cursors.
    hashed_account_cache: HashedCursorCache<Account>,
    /// Thread pool to spawn multiproof calculations.
    thread_pool: Arc<rayon::ThreadPool>,
}

impl<Factory> MultiproofManager<Factory>
where
    Factory: DatabaseProviderFactory<Provider: BlockReader>
        + StateCommitmentProvider
        + Clone
        + Send
        + Sync
        + 'static,
{
    /// Creates a new [`MultiproofManager`].
    fn new(thread_pool: Arc<rayon::ThreadPool>, thread_pool_size: usize) -> Self {
        // we keep 2 threads to be used internally by [`StateRootTask`]
        let max_concurrent = thread_pool_size.saturating_sub(2);
        debug_assert!(max_concurrent != 0);
        Self {
            thread_pool,
            max_concurrent,
            inflight: 0,
            hashed_account_cache: Default::default(),
            pending: VecDeque::with_capacity(max_concurrent),
        }
    }

    /// Spawns a new multiproof calculation or enqueues it for later if
    /// `max_concurrent` are already inflight.
    fn spawn_or_queue(&mut self, input: MultiproofInput<Factory>) {
        if self.inflight >= self.max_concurrent {
            self.pending.push_back(input);
            return;
        }

        self.spawn_multiproof(input);
    }

    /// Signals that a multiproof calculation has finished and there's room to
    /// spawn a new calculation if needed.
    fn on_calculation_complete(&mut self) {
        self.inflight = self.inflight.saturating_sub(1);

        if let Some(input) = self.pending.pop_front() {
            self.spawn_multiproof(input);
        }
    }

    /// Spawns a multiproof calculation.
    fn spawn_multiproof(&mut self, input: MultiproofInput<Factory>) {
        let MultiproofInput {
            config,
            hashed_state_update,
            proof_targets,
            proof_sequence_number,
            state_root_message_sender,
            source,
        } = input;
        let cache = self.hashed_account_cache.clone();
        let thread_pool = self.thread_pool.clone();

        self.thread_pool.spawn(move || {
            trace!(
                target: "engine::root",
                proof_sequence_number,
                ?proof_targets,
                "Starting multiproof calculation",
            );
            let start = Instant::now();
<<<<<<< HEAD
            let result = calculate_multiproof(thread_pool, config, cache, proof_targets.clone());
=======
            let result = calculate_multiproof(thread_pool, config, proof_targets.clone());
            let elapsed = start.elapsed();
>>>>>>> d3cec5a9
            trace!(
                target: "engine::root",
                proof_sequence_number,
                ?elapsed,
                "Multiproof calculated",
            );

            match result {
                Ok(proof) => {
                    let _ = state_root_message_sender.send(StateRootMessage::ProofCalculated(
                        Box::new(ProofCalculated {
                            sequence_number: proof_sequence_number,
                            update: SparseTrieUpdate {
                                state: hashed_state_update,
                                targets: proof_targets,
                                multiproof: proof,
                            },
                            source,
                            elapsed,
                        }),
                    ));
                }
                Err(error) => {
                    let _ = state_root_message_sender
                        .send(StateRootMessage::ProofCalculationError(error));
                }
            }
        });

        self.inflight += 1;
    }
}

#[derive(Metrics, Clone)]
#[metrics(scope = "tree.root")]
struct StateRootTaskMetrics {
    /// Histogram of proof calculation durations.
    pub proof_calculation_duration_histogram: Histogram,
    /// Histogram of proof calculation account targets.
    pub proof_calculation_account_targets_histogram: Histogram,
    /// Histogram of proof calculation storage targets.
    pub proof_calculation_storage_targets_histogram: Histogram,

    /// Histogram of sparse trie update durations.
    pub sparse_trie_update_duration_histogram: Histogram,
    /// Histogram of sparse trie final update durations.
    pub sparse_trie_final_update_duration_histogram: Histogram,

    /// Histogram of state updates received.
    pub state_updates_received_histogram: Histogram,
    /// Histogram of proofs processed.
    pub proofs_processed_histogram: Histogram,
    /// Histogram of state root update iterations.
    pub state_root_iterations_histogram: Histogram,
}

/// Standalone task that receives a transaction state stream and updates relevant
/// data structures to calculate state root.
///
/// It is responsible of  initializing a blinded sparse trie and subscribe to
/// transaction state stream. As it receives transaction execution results, it
/// fetches the proofs for relevant accounts from the database and reveal them
/// to the tree.
/// Then it updates relevant leaves according to the result of the transaction.
#[derive(Debug)]
pub struct StateRootTask<Factory> {
    /// Task configuration.
    config: StateRootConfig<Factory>,
    /// Receiver for state root related messages.
    rx: Receiver<StateRootMessage>,
    /// Sender for state root related messages.
    tx: Sender<StateRootMessage>,
    /// Proof targets that have been already fetched.
    fetched_proof_targets: MultiProofTargets,
    /// Proof sequencing handler.
    proof_sequencer: ProofSequencer,
    /// Reference to the shared thread pool for parallel proof generation.
    thread_pool: Arc<rayon::ThreadPool>,
    /// Manages calculation of multiproofs.
    multiproof_manager: MultiproofManager<Factory>,
    metrics: StateRootTaskMetrics,
}

impl<Factory> StateRootTask<Factory>
where
    Factory: DatabaseProviderFactory<Provider: BlockReader>
        + StateCommitmentProvider
        + Clone
        + Send
        + Sync
        + 'static,
{
    /// Creates a new state root task with the unified message channel
    pub fn new(config: StateRootConfig<Factory>, thread_pool: Arc<rayon::ThreadPool>) -> Self {
        let (tx, rx) = channel();
        Self {
            config,
            rx,
            tx,
            fetched_proof_targets: Default::default(),
            proof_sequencer: ProofSequencer::new(),
            thread_pool: thread_pool.clone(),
            multiproof_manager: MultiproofManager::new(thread_pool, thread_pool_size()),
            metrics: StateRootTaskMetrics::default(),
        }
    }

    /// Returns a [`StateHookSender`] that can be used to send state updates to this task.
    pub fn state_hook_sender(&self) -> StateHookSender {
        StateHookSender::new(self.tx.clone())
    }

    /// Returns a state hook to be used to send state updates to this task.
    pub fn state_hook(&self) -> impl OnStateHook {
        let state_hook = self.state_hook_sender();

        move |state: &EvmState| {
            if let Err(error) = state_hook.send(StateRootMessage::StateUpdate(state.clone())) {
                error!(target: "engine::root", ?error, "Failed to send state update");
            }
        }
    }

    /// Spawns the state root task and returns a handle to await its result.
    pub fn spawn(self) -> StateRootHandle {
        let sparse_trie_tx = Self::spawn_sparse_trie(
            self.thread_pool.clone(),
            self.config.clone(),
            self.metrics.clone(),
            self.tx.clone(),
        );
        let (tx, rx) = mpsc::sync_channel(1);
        std::thread::Builder::new()
            .name("State Root Task".to_string())
            .spawn(move || {
                debug!(target: "engine::tree", "Starting state root task");

                let result = self.run(sparse_trie_tx);
                let _ = tx.send(result);
            })
            .expect("failed to spawn state root thread");

        StateRootHandle::new(rx)
    }

    /// Spawn long running sparse trie task that forwards the final result upon completion.
    fn spawn_sparse_trie(
        thread_pool: Arc<rayon::ThreadPool>,
        config: StateRootConfig<Factory>,
        metrics: StateRootTaskMetrics,
        task_tx: Sender<StateRootMessage>,
    ) -> Sender<SparseTrieUpdate> {
        let (tx, rx) = mpsc::channel();
        thread_pool.spawn(move || {
            debug!(target: "engine::tree", "Starting sparse trie task");
            let result = match run_sparse_trie(config, metrics, rx) {
                Ok((state_root, trie_updates, iterations)) => {
                    StateRootMessage::RootCalculated { state_root, trie_updates, iterations }
                }
                Err(error) => StateRootMessage::RootCalculationError(error),
            };
            let _ = task_tx.send(result);
        });
        tx
    }

    /// Handles request for proof prefetch.
    fn on_prefetch_proof(&mut self, targets: MultiProofTargets) {
        extend_multi_proof_targets_ref(&mut self.fetched_proof_targets, &targets);

        self.multiproof_manager.spawn_or_queue(MultiproofInput {
            config: self.config.clone(),
            hashed_state_update: Default::default(),
            proof_targets: targets,
            proof_sequence_number: self.proof_sequencer.next_sequence(),
            state_root_message_sender: self.tx.clone(),
            source: ProofFetchSource::Prefetch,
        });
    }

    /// Handles state updates.
    ///
    /// Returns proof targets derived from the state update.
    fn on_state_update(&mut self, update: EvmState, proof_sequence_number: u64) {
        let hashed_state_update = evm_state_to_hashed_post_state(update);
        let proof_targets = get_proof_targets(&hashed_state_update, &self.fetched_proof_targets);
        extend_multi_proof_targets_ref(&mut self.fetched_proof_targets, &proof_targets);

        self.multiproof_manager.spawn_or_queue(MultiproofInput {
            config: self.config.clone(),
            hashed_state_update,
            proof_targets,
            proof_sequence_number,
            state_root_message_sender: self.tx.clone(),
            source: ProofFetchSource::StateUpdate,
        });
    }

    /// Handler for new proof calculated, aggregates all the existing sequential proofs.
    fn on_proof(
        &mut self,
        sequence_number: u64,
        update: SparseTrieUpdate,
    ) -> Option<SparseTrieUpdate> {
        let ready_proofs = self.proof_sequencer.add_proof(sequence_number, update);

        if ready_proofs.is_empty() {
            None
        } else {
            // Merge all ready proofs and state updates
            ready_proofs.into_iter().reduce(|mut acc_update, update| {
                acc_update.extend(update);
                acc_update
            })
        }
    }

    fn run(mut self, sparse_trie_tx: Sender<SparseTrieUpdate>) -> StateRootResult {
        let mut sparse_trie_tx = Some(sparse_trie_tx);

        let mut updates_received = 0;
        let mut proofs_processed = 0;

        let mut updates_finished = false;

        // Timestamp when the first state update was received
        let mut first_update_time = None;
        // Timestamp when the last state update was received
        let mut last_update_time = None;

        loop {
            trace!(target: "engine::root", "entering main channel receiving loop");
            match self.rx.recv() {
                Ok(message) => match message {
                    StateRootMessage::PrefetchProofs(targets) => {
                        trace!(target: "engine::root", "processing StateRootMessage::PrefetchProofs");
                        debug!(
                            target: "engine::root",
                            len = targets.len(),
                            "Prefetching proofs"
                        );
                        self.on_prefetch_proof(targets);
                    }
                    StateRootMessage::StateUpdate(update) => {
                        trace!(target: "engine::root", "processing StateRootMessage::StateUpdate");
                        if updates_received == 0 {
                            first_update_time = Some(Instant::now());
                            debug!(target: "engine::root", "Started state root calculation");
                        }
                        last_update_time = Some(Instant::now());

                        updates_received += 1;
                        debug!(
                            target: "engine::root",
                            len = update.len(),
                            total_updates = updates_received,
                            "Received new state update"
                        );
                        let next_sequence = self.proof_sequencer.next_sequence();
                        self.on_state_update(update, next_sequence);
                    }
                    StateRootMessage::FinishedStateUpdates => {
                        trace!(target: "engine::root", "processing StateRootMessage::FinishedStateUpdates");
                        updates_finished = true;

                        let all_proofs_received = proofs_processed >= updates_received;
                        let no_pending = !self.proof_sequencer.has_pending();
                        if all_proofs_received && no_pending {
                            // drop the sender
                            sparse_trie_tx.take();
                            debug!(
                                target: "engine::root",
                                total_updates = updates_received,
                                total_proofs = proofs_processed,
                                "State updates finished and all proofs processed, ending calculation"
                            );
                        }
                    }
                    StateRootMessage::ProofCalculated(proof_calculated) => {
                        trace!(target: "engine::root", "processing StateRootMessage::ProofCalculated");
                        if proof_calculated.is_from_state_update() {
                            proofs_processed += 1;
                        }

                        self.metrics
                            .proof_calculation_duration_histogram
                            .record(proof_calculated.elapsed);
                        self.metrics
                            .proof_calculation_account_targets_histogram
                            .record(proof_calculated.update.targets.len() as f64);
                        self.metrics.proof_calculation_storage_targets_histogram.record(
                            proof_calculated
                                .update
                                .targets
                                .values()
                                .map(|targets| targets.len() as f64)
                                .sum::<f64>(),
                        );

                        debug!(
                            target: "engine::root",
                            sequence = proof_calculated.sequence_number,
                            total_proofs = proofs_processed,
                            cache_sizes = ?{
                                let now = std::time::Instant::now();
                                let cache = &self.multiproof_manager.hashed_account_cache;
                                cache.seek.run_pending_tasks();
                                cache.next.run_pending_tasks();
                                (cache.seek.entry_count(), cache.next.entry_count(), now.elapsed())
                            },
                            "Processing calculated proof"
                        );

                        self.multiproof_manager.on_calculation_complete();

                        if let Some(combined_update) =
                            self.on_proof(proof_calculated.sequence_number, proof_calculated.update)
                        {
                            let _ = sparse_trie_tx
                                .as_ref()
                                .expect("tx not dropped")
                                .send(combined_update);
                        }

                        let all_proofs_received = proofs_processed >= updates_received;
                        let no_pending = !self.proof_sequencer.has_pending();
                        if all_proofs_received && no_pending && updates_finished {
                            // drop the sender
                            sparse_trie_tx.take();
                            debug!(
                                target: "engine::root",
                                total_updates = updates_received,
                                total_proofs = proofs_processed,
                                "All proofs processed, ending calculation"
                            );
                        }
                    }
                    StateRootMessage::RootCalculated { state_root, trie_updates, iterations } => {
                        trace!(target: "engine::root", "processing StateRootMessage::RootCalculated");
                        let total_time =
                            first_update_time.expect("first update time should be set").elapsed();
                        let time_from_last_update =
                            last_update_time.expect("last update time should be set").elapsed();
                        debug!(
                            target: "engine::root",
                            total_updates = updates_received,
                            total_proofs = proofs_processed,
                            roots_calculated = iterations,
                            ?total_time,
                            ?time_from_last_update,
                            "All proofs processed, ending calculation"
                        );

                        self.metrics.state_updates_received_histogram.record(updates_received);
                        self.metrics.proofs_processed_histogram.record(proofs_processed);
                        self.metrics.state_root_iterations_histogram.record(iterations as f64);

                        return Ok(StateRootComputeOutcome {
                            state_root: (state_root, trie_updates),
                            total_time,
                            time_from_last_update,
                        });
                    }

                    StateRootMessage::ProofCalculationError(e) => {
                        return Err(ParallelStateRootError::Other(format!(
                            "could not calculate multiproof: {e:?}"
                        )))
                    }
                    StateRootMessage::RootCalculationError(e) => {
                        return Err(ParallelStateRootError::Other(format!(
                            "could not calculate state root: {e:?}"
                        )))
                    }
                },
                Err(_) => {
                    // this means our internal message channel is closed, which shouldn't happen
                    // in normal operation since we hold both ends
                    error!(
                        target: "engine::root",
                        "Internal message channel closed unexpectedly"
                    );
                    return Err(ParallelStateRootError::Other(
                        "Internal message channel closed unexpectedly".into(),
                    ));
                }
            }
        }
    }
}

/// Listen to incoming sparse trie updates and update the sparse trie.
/// Returns final state root, trie updates and the number of update iterations.
fn run_sparse_trie<Factory>(
    config: StateRootConfig<Factory>,
    metrics: StateRootTaskMetrics,
    update_rx: mpsc::Receiver<SparseTrieUpdate>,
) -> Result<(B256, TrieUpdates, u64), ParallelStateRootError>
where
    Factory: DatabaseProviderFactory<Provider: BlockReader> + StateCommitmentProvider,
{
    let provider_ro = config.consistent_view.provider_ro()?;
    let in_memory_trie_cursor = InMemoryTrieCursorFactory::new(
        DatabaseTrieCursorFactory::new(provider_ro.tx_ref()),
        &config.nodes_sorted,
    );
    let blinded_provider_factory = ProofBlindedProviderFactory::new(
        in_memory_trie_cursor.clone(),
        HashedPostStateCursorFactory::new(
            DatabaseHashedCursorFactory::new(provider_ro.tx_ref()),
            &config.state_sorted,
        ),
        config.prefix_sets.clone(),
    );

    let mut num_iterations = 0;
    let mut trie = SparseStateTrie::new(blinded_provider_factory).with_updates(true);

    while let Ok(mut update) = update_rx.recv() {
        num_iterations += 1;
        let mut num_updates = 1;
        while let Ok(next) = update_rx.try_recv() {
            update.extend(next);
            num_updates += 1;
        }

        debug!(
            target: "engine::root",
            num_updates,
            account_proofs = update.multiproof.account_subtree.len(),
            storage_proofs = update.multiproof.storages.len(),
            "Updating sparse trie"
        );

        let elapsed = update_sparse_trie(&mut trie, update).map_err(|e| {
            ParallelStateRootError::Other(format!("could not calculate state root: {e:?}"))
        })?;
        metrics.sparse_trie_update_duration_histogram.record(elapsed);
        trace!(target: "engine::root", ?elapsed, num_iterations, "Root calculation completed");
    }

    debug!(target: "engine::root", num_iterations, "All proofs processed, ending calculation");

    let start = Instant::now();
    let root = trie.root().expect("sparse trie should be revealed");
    let elapsed = start.elapsed();
    metrics.sparse_trie_final_update_duration_histogram.record(elapsed);

    let trie_updates = trie.take_trie_updates().expect("retention must be enabled");
    Ok((root, trie_updates, num_iterations))
}

/// Returns accounts only with those storages that were not already fetched, and
/// if there are no such storages and the account itself was already fetched, the
/// account shouldn't be included.
fn get_proof_targets(
    state_update: &HashedPostState,
    fetched_proof_targets: &MultiProofTargets,
) -> MultiProofTargets {
    let mut targets = MultiProofTargets::default();

    // first collect all new accounts (not previously fetched)
    for &hashed_address in state_update.accounts.keys() {
        if !fetched_proof_targets.contains_key(&hashed_address) {
            targets.insert(hashed_address, HashSet::default());
        }
    }

    // then process storage slots for all accounts in the state update
    for (hashed_address, storage) in &state_update.storages {
        let fetched = fetched_proof_targets.get(hashed_address);
        let mut changed_slots = storage
            .storage
            .keys()
            .filter(|slot| !fetched.is_some_and(|f| f.contains(*slot)))
            .peekable();

        if changed_slots.peek().is_some() {
            targets.entry(*hashed_address).or_default().extend(changed_slots);
        }
    }

    targets
}

/// Calculate multiproof for the targets.
#[inline]
fn calculate_multiproof<Factory>(
    thread_pool: Arc<rayon::ThreadPool>,
    config: StateRootConfig<Factory>,
    cache: HashedCursorCache<Account>,
    proof_targets: MultiProofTargets,
) -> ProviderResult<MultiProof>
where
    Factory:
        DatabaseProviderFactory<Provider: BlockReader> + StateCommitmentProvider + Clone + 'static,
{
    Ok(ParallelProof::new(
        config.consistent_view,
        config.nodes_sorted,
        config.state_sorted,
        config.prefix_sets,
        thread_pool,
    )
    .with_hashed_account_cache(cache)
    .with_branch_node_masks(true)
    .multiproof(proof_targets)?)
}

/// Updates the sparse trie with the given proofs and state, and returns the elapsed time.
fn update_sparse_trie<BPF>(
    trie: &mut SparseStateTrie<BPF>,
    SparseTrieUpdate { state, targets, multiproof }: SparseTrieUpdate,
) -> SparseStateTrieResult<Duration>
where
    BPF: BlindedProviderFactory + Send + Sync,
    BPF::AccountNodeProvider: BlindedProvider + Send + Sync,
    BPF::StorageNodeProvider: BlindedProvider + Send + Sync,
{
    trace!(target: "engine::root::sparse", "Updating sparse trie");
    let started_at = Instant::now();

    // Reveal new accounts and storage slots.
    trie.reveal_multiproof(targets, multiproof)?;

    // Update storage slots with new values and calculate storage roots.
    let (tx, rx) = mpsc::channel();
    state
        .storages
        .into_iter()
        .map(|(address, storage)| (address, storage, trie.take_storage_trie(&address)))
        .par_bridge()
        .map(|(address, storage, storage_trie)| {
            trace!(target: "engine::root::sparse", ?address, "Updating storage");
            let mut storage_trie = storage_trie.ok_or(SparseTrieErrorKind::Blind)?;

            if storage.wiped {
                trace!(target: "engine::root::sparse", ?address, "Wiping storage");
                storage_trie.wipe()?;
            }
            for (slot, value) in storage.storage {
                let slot_nibbles = Nibbles::unpack(slot);
                if value.is_zero() {
                    trace!(target: "engine::root::sparse", ?address, ?slot, "Removing storage slot");
                    storage_trie.remove_leaf(&slot_nibbles)?;
                } else {
                    trace!(target: "engine::root::sparse", ?address, ?slot, "Updating storage slot");
                    storage_trie
                        .update_leaf(slot_nibbles, alloy_rlp::encode_fixed_size(&value).to_vec())?;
                }
            }

            storage_trie.root();

            SparseStateTrieResult::Ok((address, storage_trie))
        })
        .for_each_init(|| tx.clone(), |tx, result| {
            tx.send(result).unwrap()
        });
    drop(tx);
    for result in rx {
        let (address, storage_trie) = result?;
        trie.insert_storage_trie(address, storage_trie);
    }

    // Update accounts with new values
    for (address, account) in state.accounts {
        trace!(target: "engine::root::sparse", ?address, "Updating account");
        trie.update_account(address, account.unwrap_or_default())?;
    }

    trie.calculate_below_level(SPARSE_TRIE_INCREMENTAL_LEVEL);
    let elapsed = started_at.elapsed();

    Ok(elapsed)
}

fn extend_multi_proof_targets(targets: &mut MultiProofTargets, other: MultiProofTargets) {
    for (address, slots) in other {
        targets.entry(address).or_default().extend(slots);
    }
}

fn extend_multi_proof_targets_ref(targets: &mut MultiProofTargets, other: &MultiProofTargets) {
    for (address, slots) in other {
        targets.entry(*address).or_default().extend(slots);
    }
}

#[cfg(test)]
mod tests {
    use super::*;
    use reth_primitives_traits::{Account as RethAccount, StorageEntry};
    use reth_provider::{
        providers::ConsistentDbView, test_utils::create_test_provider_factory, HashingWriter,
    };
    use reth_testing_utils::generators::{self, Rng};
    use reth_trie::{test_utils::state_root, TrieInput};
    use revm_primitives::{
        Account as RevmAccount, AccountInfo, AccountStatus, Address, EvmState, EvmStorageSlot,
        HashMap, B256, KECCAK_EMPTY, U256,
    };
    use std::sync::Arc;

    fn convert_revm_to_reth_account(revm_account: &RevmAccount) -> RethAccount {
        RethAccount {
            balance: revm_account.info.balance,
            nonce: revm_account.info.nonce,
            bytecode_hash: if revm_account.info.code_hash == KECCAK_EMPTY {
                None
            } else {
                Some(revm_account.info.code_hash)
            },
        }
    }

    fn create_mock_state_updates(num_accounts: usize, updates_per_account: usize) -> Vec<EvmState> {
        let mut rng = generators::rng();
        let all_addresses: Vec<Address> = (0..num_accounts).map(|_| rng.gen()).collect();
        let mut updates = Vec::new();

        for _ in 0..updates_per_account {
            let num_accounts_in_update = rng.gen_range(1..=num_accounts);
            let mut state_update = EvmState::default();

            let selected_addresses = &all_addresses[0..num_accounts_in_update];

            for &address in selected_addresses {
                let mut storage = HashMap::default();
                if rng.gen_bool(0.7) {
                    for _ in 0..rng.gen_range(1..10) {
                        let slot = U256::from(rng.gen::<u64>());
                        storage.insert(
                            slot,
                            EvmStorageSlot::new_changed(U256::ZERO, U256::from(rng.gen::<u64>())),
                        );
                    }
                }

                let account = RevmAccount {
                    info: AccountInfo {
                        balance: U256::from(rng.gen::<u64>()),
                        nonce: rng.gen::<u64>(),
                        code_hash: KECCAK_EMPTY,
                        code: Some(Default::default()),
                    },
                    storage,
                    status: AccountStatus::Touched,
                };

                state_update.insert(address, account);
            }

            updates.push(state_update);
        }

        updates
    }

    #[test]
    fn test_state_root_task() {
        reth_tracing::init_test_tracing();

        let factory = create_test_provider_factory();

        let state_updates = create_mock_state_updates(10, 10);
        let mut hashed_state = HashedPostState::default();
        let mut accumulated_state: HashMap<Address, (RethAccount, HashMap<B256, U256>)> =
            HashMap::default();

        {
            let provider_rw = factory.provider_rw().expect("failed to get provider");

            for update in &state_updates {
                let account_updates = update.iter().map(|(address, account)| {
                    (*address, Some(convert_revm_to_reth_account(account)))
                });
                provider_rw
                    .insert_account_for_hashing(account_updates)
                    .expect("failed to insert accounts");

                let storage_updates = update.iter().map(|(address, account)| {
                    let storage_entries = account.storage.iter().map(|(slot, value)| {
                        StorageEntry { key: B256::from(*slot), value: value.present_value }
                    });
                    (*address, storage_entries)
                });
                provider_rw
                    .insert_storage_for_hashing(storage_updates)
                    .expect("failed to insert storage");
            }
            provider_rw.commit().expect("failed to commit changes");
        }

        for update in &state_updates {
            hashed_state.extend(evm_state_to_hashed_post_state(update.clone()));

            for (address, account) in update {
                let storage: HashMap<B256, U256> = account
                    .storage
                    .iter()
                    .map(|(k, v)| (B256::from(*k), v.present_value))
                    .collect();

                let entry = accumulated_state.entry(*address).or_default();
                entry.0 = convert_revm_to_reth_account(account);
                entry.1.extend(storage);
            }
        }

        let input = TrieInput::from_state(hashed_state);
        let nodes_sorted = Arc::new(input.nodes.clone().into_sorted());
        let state_sorted = Arc::new(input.state.clone().into_sorted());
        let config = StateRootConfig {
            consistent_view: ConsistentDbView::new(factory, None),
            nodes_sorted,
            state_sorted,
            prefix_sets: Arc::new(input.prefix_sets),
        };

        let num_threads = thread_pool_size();

        let state_root_task_pool = rayon::ThreadPoolBuilder::new()
            .num_threads(num_threads)
            .thread_name(|i| format!("proof-worker-{}", i))
            .build()
            .expect("Failed to create proof worker thread pool");

        let task = StateRootTask::new(config, Arc::new(state_root_task_pool));
        let mut state_hook = task.state_hook();
        let handle = task.spawn();

        for update in state_updates {
            state_hook.on_state(&update);
        }
        drop(state_hook);

        let (root_from_task, _) = handle.wait_for_result().expect("task failed").state_root;
        let root_from_base = state_root(accumulated_state);

        assert_eq!(
            root_from_task, root_from_base,
            "State root mismatch: task={root_from_task:?}, base={root_from_base:?}"
        );
    }

    #[test]
    fn test_add_proof_in_sequence() {
        let mut sequencer = ProofSequencer::new();
        let proof1 = MultiProof::default();
        let proof2 = MultiProof::default();
        sequencer.next_sequence = 2;

        let ready = sequencer.add_proof(0, SparseTrieUpdate::from_multiproof(proof1));
        assert_eq!(ready.len(), 1);
        assert!(!sequencer.has_pending());

        let ready = sequencer.add_proof(1, SparseTrieUpdate::from_multiproof(proof2));
        assert_eq!(ready.len(), 1);
        assert!(!sequencer.has_pending());
    }

    #[test]
    fn test_add_proof_out_of_order() {
        let mut sequencer = ProofSequencer::new();
        let proof1 = MultiProof::default();
        let proof2 = MultiProof::default();
        let proof3 = MultiProof::default();
        sequencer.next_sequence = 3;

        let ready = sequencer.add_proof(2, SparseTrieUpdate::from_multiproof(proof3));
        assert_eq!(ready.len(), 0);
        assert!(sequencer.has_pending());

        let ready = sequencer.add_proof(0, SparseTrieUpdate::from_multiproof(proof1));
        assert_eq!(ready.len(), 1);
        assert!(sequencer.has_pending());

        let ready = sequencer.add_proof(1, SparseTrieUpdate::from_multiproof(proof2));
        assert_eq!(ready.len(), 2);
        assert!(!sequencer.has_pending());
    }

    #[test]
    fn test_add_proof_with_gaps() {
        let mut sequencer = ProofSequencer::new();
        let proof1 = MultiProof::default();
        let proof3 = MultiProof::default();
        sequencer.next_sequence = 3;

        let ready = sequencer.add_proof(0, SparseTrieUpdate::from_multiproof(proof1));
        assert_eq!(ready.len(), 1);

        let ready = sequencer.add_proof(2, SparseTrieUpdate::from_multiproof(proof3));
        assert_eq!(ready.len(), 0);
        assert!(sequencer.has_pending());
    }

    #[test]
    fn test_add_proof_duplicate_sequence() {
        let mut sequencer = ProofSequencer::new();
        let proof1 = MultiProof::default();
        let proof2 = MultiProof::default();

        let ready = sequencer.add_proof(0, SparseTrieUpdate::from_multiproof(proof1));
        assert_eq!(ready.len(), 1);

        let ready = sequencer.add_proof(0, SparseTrieUpdate::from_multiproof(proof2));
        assert_eq!(ready.len(), 0);
        assert!(!sequencer.has_pending());
    }

    #[test]
    fn test_add_proof_batch_processing() {
        let mut sequencer = ProofSequencer::new();
        let proofs: Vec<_> = (0..5).map(|_| MultiProof::default()).collect();
        sequencer.next_sequence = 5;

        sequencer.add_proof(4, SparseTrieUpdate::from_multiproof(proofs[4].clone()));
        sequencer.add_proof(2, SparseTrieUpdate::from_multiproof(proofs[2].clone()));
        sequencer.add_proof(1, SparseTrieUpdate::from_multiproof(proofs[1].clone()));
        sequencer.add_proof(3, SparseTrieUpdate::from_multiproof(proofs[3].clone()));

        let ready = sequencer.add_proof(0, SparseTrieUpdate::from_multiproof(proofs[0].clone()));
        assert_eq!(ready.len(), 5);
        assert!(!sequencer.has_pending());
    }

    fn create_get_proof_targets_state() -> HashedPostState {
        let mut state = HashedPostState::default();

        let addr1 = B256::random();
        let addr2 = B256::random();
        state.accounts.insert(addr1, Some(Default::default()));
        state.accounts.insert(addr2, Some(Default::default()));

        let mut storage = HashedStorage::default();
        let slot1 = B256::random();
        let slot2 = B256::random();
        storage.storage.insert(slot1, U256::ZERO);
        storage.storage.insert(slot2, U256::from(1));
        state.storages.insert(addr1, storage);

        state
    }

    #[test]
    fn test_get_proof_targets_new_account_targets() {
        let state = create_get_proof_targets_state();
        let fetched = MultiProofTargets::default();

        let targets = get_proof_targets(&state, &fetched);

        // should return all accounts as targets since nothing was fetched before
        assert_eq!(targets.len(), state.accounts.len());
        for addr in state.accounts.keys() {
            assert!(targets.contains_key(addr));
        }
    }

    #[test]
    fn test_get_proof_targets_new_storage_targets() {
        let state = create_get_proof_targets_state();
        let fetched = MultiProofTargets::default();

        let targets = get_proof_targets(&state, &fetched);

        // verify storage slots are included for accounts with storage
        for (addr, storage) in &state.storages {
            assert!(targets.contains_key(addr));
            let target_slots = &targets[addr];
            assert_eq!(target_slots.len(), storage.storage.len());
            for slot in storage.storage.keys() {
                assert!(target_slots.contains(slot));
            }
        }
    }

    #[test]
    fn test_get_proof_targets_filter_already_fetched_accounts() {
        let state = create_get_proof_targets_state();
        let mut fetched = MultiProofTargets::default();

        // select an account that has no storage updates
        let fetched_addr = state
            .accounts
            .keys()
            .find(|&&addr| !state.storages.contains_key(&addr))
            .expect("Should have an account without storage");

        // mark the account as already fetched
        fetched.insert(*fetched_addr, HashSet::default());

        let targets = get_proof_targets(&state, &fetched);

        // should not include the already fetched account since it has no storage updates
        assert!(!targets.contains_key(fetched_addr));
        // other accounts should still be included
        assert_eq!(targets.len(), state.accounts.len() - 1);
    }

    #[test]
    fn test_get_proof_targets_filter_already_fetched_storage() {
        let state = create_get_proof_targets_state();
        let mut fetched = MultiProofTargets::default();

        // mark one storage slot as already fetched
        let (addr, storage) = state.storages.iter().next().unwrap();
        let mut fetched_slots = HashSet::default();
        let fetched_slot = *storage.storage.keys().next().unwrap();
        fetched_slots.insert(fetched_slot);
        fetched.insert(*addr, fetched_slots);

        let targets = get_proof_targets(&state, &fetched);

        // should not include the already fetched storage slot
        let target_slots = &targets[addr];
        assert!(!target_slots.contains(&fetched_slot));
        assert_eq!(target_slots.len(), storage.storage.len() - 1);
    }

    #[test]
    fn test_get_proof_targets_empty_state() {
        let state = HashedPostState::default();
        let fetched = MultiProofTargets::default();

        let targets = get_proof_targets(&state, &fetched);

        assert!(targets.is_empty());
    }

    #[test]
    fn test_get_proof_targets_mixed_fetched_state() {
        let mut state = HashedPostState::default();
        let mut fetched = MultiProofTargets::default();

        let addr1 = B256::random();
        let addr2 = B256::random();
        let slot1 = B256::random();
        let slot2 = B256::random();

        state.accounts.insert(addr1, Some(Default::default()));
        state.accounts.insert(addr2, Some(Default::default()));

        let mut storage = HashedStorage::default();
        storage.storage.insert(slot1, U256::ZERO);
        storage.storage.insert(slot2, U256::from(1));
        state.storages.insert(addr1, storage);

        let mut fetched_slots = HashSet::default();
        fetched_slots.insert(slot1);
        fetched.insert(addr1, fetched_slots);

        let targets = get_proof_targets(&state, &fetched);

        assert!(targets.contains_key(&addr2));
        assert!(!targets[&addr1].contains(&slot1));
        assert!(targets[&addr1].contains(&slot2));
    }

    #[test]
    fn test_get_proof_targets_unmodified_account_with_storage() {
        let mut state = HashedPostState::default();
        let fetched = MultiProofTargets::default();

        let addr = B256::random();
        let slot1 = B256::random();
        let slot2 = B256::random();

        // don't add the account to state.accounts (simulating unmodified account)
        // but add storage updates for this account
        let mut storage = HashedStorage::default();
        storage.storage.insert(slot1, U256::from(1));
        storage.storage.insert(slot2, U256::from(2));
        state.storages.insert(addr, storage);

        assert!(!state.accounts.contains_key(&addr));
        assert!(!fetched.contains_key(&addr));

        let targets = get_proof_targets(&state, &fetched);

        // verify that we still get the storage slots for the unmodified account
        assert!(targets.contains_key(&addr));

        let target_slots = &targets[&addr];
        assert_eq!(target_slots.len(), 2);
        assert!(target_slots.contains(&slot1));
        assert!(target_slots.contains(&slot2));
    }
}<|MERGE_RESOLUTION|>--- conflicted
+++ resolved
@@ -6,11 +6,8 @@
 use rayon::iter::{ParallelBridge, ParallelIterator};
 use reth_errors::{ProviderError, ProviderResult};
 use reth_evm::system_calls::OnStateHook;
-<<<<<<< HEAD
+use reth_metrics::Metrics;
 use reth_primitives_traits::Account;
-=======
-use reth_metrics::Metrics;
->>>>>>> d3cec5a9
 use reth_provider::{
     providers::ConsistentDbView, BlockReader, DBProvider, DatabaseProviderFactory,
     StateCommitmentProvider,
@@ -408,12 +405,8 @@
                 "Starting multiproof calculation",
             );
             let start = Instant::now();
-<<<<<<< HEAD
             let result = calculate_multiproof(thread_pool, config, cache, proof_targets.clone());
-=======
-            let result = calculate_multiproof(thread_pool, config, proof_targets.clone());
             let elapsed = start.elapsed();
->>>>>>> d3cec5a9
             trace!(
                 target: "engine::root",
                 proof_sequence_number,
