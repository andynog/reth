//! Contains a precompile cache that is backed by a moka cache.

use alloy_primitives::Bytes;
use parking_lot::Mutex;
use reth_evm::precompiles::{DynPrecompile, Precompile, PrecompileInput};
use revm::precompile::{PrecompileOutput, PrecompileResult};
use revm_primitives::Address;
use schnellru::LruMap;
use std::{
    collections::HashMap,
    hash::{Hash, Hasher},
    sync::Arc,
};

/// Default max cache size for [`PrecompileCache`]
const MAX_CACHE_SIZE: u32 = 10_000;

/// Stores caches for each precompile.
#[derive(Debug, Clone, Default)]
pub struct PrecompileCacheMap<S>(HashMap<Address, PrecompileCache<S>>)
where
    S: Eq + Hash + std::fmt::Debug + Send + Sync + Clone;

impl<S> PrecompileCacheMap<S>
where
    S: Eq + Hash + std::fmt::Debug + Send + Sync + Clone + 'static,
{
    pub(crate) fn cache_for_address(&mut self, address: Address) -> PrecompileCache<S> {
        self.0.entry(address).or_default().clone()
    }
}

/// Cache for precompiles, for each input stores the result.
///
/// [`LruMap`] requires a mutable reference on `get` since it updates the LRU order,
/// so we use a [`Mutex`] instead of an `RwLock`.
#[derive(Debug, Clone)]
pub struct PrecompileCache<S>(Arc<Mutex<LruMap<CacheKey<S>, CacheEntry>>>)
where
    S: Eq + Hash + std::fmt::Debug + Send + Sync + Clone;

impl<S> Default for PrecompileCache<S>
where
    S: Eq + Hash + std::fmt::Debug + Send + Sync + Clone + 'static,
{
    fn default() -> Self {
        Self(Arc::new(Mutex::new(LruMap::new(schnellru::ByLength::new(MAX_CACHE_SIZE)))))
    }
}

impl<S> PrecompileCache<S>
where
    S: Eq + Hash + std::fmt::Debug + Send + Sync + Clone + 'static,
{
    fn get(&self, key: &CacheKeyRef<'_, S>) -> Option<CacheEntry> {
        self.0.lock().get(key).cloned()
    }

    /// Inserts the given key and value into the cache, returning the new cache size.
    fn insert(&self, key: CacheKey<S>, value: CacheEntry) -> usize {
        let mut cache = self.0.lock();
        cache.insert(key, value);
        cache.len()
    }
}

/// Cache key, spec id and precompile call input. spec id is included in the key to account for
/// precompile repricing across fork activations.
#[derive(Debug, Clone, PartialEq, Eq, Hash)]
pub struct CacheKey<S>((S, Bytes));

impl<S> CacheKey<S> {
    const fn new(spec_id: S, input: Bytes) -> Self {
        Self((spec_id, input))
    }
}

/// Cache key reference, used to avoid cloning the input bytes when looking up using a [`CacheKey`].
#[derive(Debug, Clone, PartialEq, Eq)]
pub struct CacheKeyRef<'a, S>((S, &'a [u8]));

impl<'a, S> CacheKeyRef<'a, S> {
    const fn new(spec_id: S, input: &'a [u8]) -> Self {
        Self((spec_id, input))
    }
}

impl<S: PartialEq> PartialEq<CacheKey<S>> for CacheKeyRef<'_, S> {
    fn eq(&self, other: &CacheKey<S>) -> bool {
        self.0 .0 == other.0 .0 && self.0 .1 == other.0 .1.as_ref()
    }
}

impl<'a, S: Hash> Hash for CacheKeyRef<'a, S> {
    fn hash<H: Hasher>(&self, state: &mut H) {
        self.0 .0.hash(state);
        self.0 .1.hash(state);
    }
}

/// Cache entry, precompile successful output.
#[derive(Debug, Clone, PartialEq, Eq)]
pub struct CacheEntry(PrecompileOutput);

impl CacheEntry {
    const fn gas_used(&self) -> u64 {
        self.0.gas_used
    }

    fn to_precompile_result(&self) -> PrecompileResult {
        Ok(self.0.clone())
    }
}

/// A cache for precompile inputs / outputs.
#[derive(Debug)]
pub(crate) struct CachedPrecompile<S>
where
    S: Eq + Hash + std::fmt::Debug + Send + Sync + Clone + 'static,
{
    /// Cache for precompile results and gas bounds.
    cache: PrecompileCache<S>,
    /// The precompile.
    precompile: DynPrecompile,
    /// Cache metrics.
    metrics: Option<CachedPrecompileMetrics>,
    /// Spec id associated to the EVM from which this cached precompile was created.
    spec_id: S,
}

impl<S> CachedPrecompile<S>
where
    S: Eq + Hash + std::fmt::Debug + Send + Sync + Clone + 'static,
{
    /// `CachedPrecompile` constructor.
    pub(crate) const fn new(
        precompile: DynPrecompile,
        cache: PrecompileCache<S>,
        spec_id: S,
        metrics: Option<CachedPrecompileMetrics>,
    ) -> Self {
        Self { precompile, cache, spec_id, metrics }
    }

    pub(crate) fn wrap(
        precompile: DynPrecompile,
        cache: PrecompileCache<S>,
        spec_id: S,
        metrics: Option<CachedPrecompileMetrics>,
    ) -> DynPrecompile {
        let wrapped = Self::new(precompile, cache, spec_id, metrics);
        move |input: PrecompileInput<'_>| -> PrecompileResult { wrapped.call(input) }.into()
    }

    fn increment_by_one_precompile_cache_hits(&self) {
        if let Some(metrics) = &self.metrics {
            metrics.precompile_cache_hits.increment(1);
        }
    }

    fn increment_by_one_precompile_cache_misses(&self) {
        if let Some(metrics) = &self.metrics {
            metrics.precompile_cache_misses.increment(1);
        }
    }

    fn set_precompile_cache_size_metric(&self, to: f64) {
        if let Some(metrics) = &self.metrics {
            metrics.precompile_cache_size.set(to);
        }
    }

    fn increment_by_one_precompile_errors(&self) {
        if let Some(metrics) = &self.metrics {
            metrics.precompile_errors.increment(1);
        }
    }
}

impl<S> Precompile for CachedPrecompile<S>
where
    S: Eq + Hash + std::fmt::Debug + Send + Sync + Clone + 'static,
{
    fn call(&self, input: PrecompileInput<'_>) -> PrecompileResult {
        let key = CacheKeyRef::new(self.spec_id.clone(), input.data);

        if let Some(entry) = &self.cache.get(&key) {
            self.increment_by_one_precompile_cache_hits();
            if input.gas >= entry.gas_used() {
                return entry.to_precompile_result()
            }
        }

<<<<<<< HEAD
        let result = self.precompile.call(input.clone());

        match &result {
            Ok(output) => {
                let key = CacheKey::new(self.spec_id.clone(), Bytes::copy_from_slice(input.data));
=======
        let calldata = input.data;
        let result = self.precompile.call(input);

        match &result {
            Ok(output) => {
                let key = CacheKey::new(self.spec_id.clone(), Bytes::copy_from_slice(calldata));
>>>>>>> 1c169257
                let size = self.cache.insert(key, CacheEntry(output.clone()));
                self.set_precompile_cache_size_metric(size as f64);
                self.increment_by_one_precompile_cache_misses();
            }
            _ => {
                self.increment_by_one_precompile_errors();
            }
        }
        result
    }
}

/// Metrics for the cached precompile.
#[derive(reth_metrics::Metrics, Clone)]
#[metrics(scope = "sync.caching")]
pub(crate) struct CachedPrecompileMetrics {
    /// Precompile cache hits
    precompile_cache_hits: metrics::Counter,

    /// Precompile cache misses
    precompile_cache_misses: metrics::Counter,

    /// Precompile cache size. Uses the LRU cache length as the size metric.
    precompile_cache_size: metrics::Gauge,

    /// Precompile execution errors.
    precompile_errors: metrics::Counter,
}

impl CachedPrecompileMetrics {
    /// Creates a new instance of [`CachedPrecompileMetrics`] with the given address.
    ///
    /// Adds address as an `address` label padded with zeros to at least two hex symbols, prefixed
    /// by `0x`.
    pub(crate) fn new_with_address(address: Address) -> Self {
        Self::new_with_labels(&[("address", format!("0x{address:02x}"))])
    }
}

#[cfg(test)]
mod tests {
    use std::hash::DefaultHasher;

    use super::*;
<<<<<<< HEAD
    use revm::precompile::PrecompileOutput;
=======
    use reth_evm::EvmInternals;
    use reth_revm::db::EmptyDB;
    use revm::{context::JournalTr, precompile::PrecompileOutput, Journal};
>>>>>>> 1c169257
    use revm_primitives::{hardfork::SpecId, U256};

    #[test]
    fn test_cache_key_ref_hash() {
        let key1 = CacheKey::new(SpecId::PRAGUE, b"test_input".into());
        let key2 = CacheKeyRef::new(SpecId::PRAGUE, b"test_input");
        assert!(PartialEq::eq(&key2, &key1));

        let mut hasher = DefaultHasher::new();
        key1.hash(&mut hasher);
        let hash1 = hasher.finish();

        let mut hasher = DefaultHasher::new();
        key2.hash(&mut hasher);
        let hash2 = hasher.finish();

        assert_eq!(hash1, hash2);
    }

    #[test]
    fn test_precompile_cache_basic() {
        let dyn_precompile: DynPrecompile = |_input: PrecompileInput<'_>| -> PrecompileResult {
            Ok(PrecompileOutput { gas_used: 0, bytes: Bytes::default() })
        }
        .into();

        let cache =
            CachedPrecompile::new(dyn_precompile, PrecompileCache::default(), SpecId::PRAGUE, None);

        let output = PrecompileOutput {
            gas_used: 50,
            bytes: alloy_primitives::Bytes::copy_from_slice(b"cached_result"),
        };

        let key = CacheKey::new(SpecId::PRAGUE, b"test_input".into());
        let expected = CacheEntry(output);
        cache.cache.insert(key, expected.clone());

        let key = CacheKeyRef::new(SpecId::PRAGUE, b"test_input");
        let actual = cache.cache.get(&key).unwrap();

        assert_eq!(actual, expected);
    }

    #[test]
    fn test_precompile_cache_map_separate_addresses() {
        let input_data = b"same_input";
        let gas_limit = 100_000;

        let address1 = Address::repeat_byte(1);
        let address2 = Address::repeat_byte(2);

        let mut cache_map = PrecompileCacheMap::default();

        // create the first precompile with a specific output
        let precompile1: DynPrecompile = {
            move |input: PrecompileInput<'_>| -> PrecompileResult {
                assert_eq!(input.data, input_data);

                Ok(PrecompileOutput {
                    gas_used: 5000,
                    bytes: alloy_primitives::Bytes::copy_from_slice(b"output_from_precompile_1"),
                })
            }
        }
        .into();

        // create the second precompile with a different output
        let precompile2: DynPrecompile = {
            move |input: PrecompileInput<'_>| -> PrecompileResult {
                assert_eq!(input.data, input_data);

                Ok(PrecompileOutput {
                    gas_used: 7000,
                    bytes: alloy_primitives::Bytes::copy_from_slice(b"output_from_precompile_2"),
                })
            }
        }
        .into();

        let wrapped_precompile1 = CachedPrecompile::wrap(
            precompile1,
            cache_map.cache_for_address(address1),
            SpecId::PRAGUE,
            None,
        );
        let wrapped_precompile2 = CachedPrecompile::wrap(
            precompile2,
            cache_map.cache_for_address(address2),
            SpecId::PRAGUE,
            None,
        );

        // first invocation of precompile1 (cache miss)
        let result1 = wrapped_precompile1
            .call(PrecompileInput {
                data: input_data,
                gas: gas_limit,
                caller: Address::ZERO,
                value: U256::ZERO,
<<<<<<< HEAD
=======
                internals: EvmInternals::new(&mut Journal::<_>::new(EmptyDB::new())),
>>>>>>> 1c169257
            })
            .unwrap();
        assert_eq!(result1.bytes.as_ref(), b"output_from_precompile_1");

        // first invocation of precompile2 with the same input (should be a cache miss)
        // if cache was incorrectly shared, we'd get precompile1's result
        let result2 = wrapped_precompile2
            .call(PrecompileInput {
                data: input_data,
                gas: gas_limit,
                caller: Address::ZERO,
                value: U256::ZERO,
<<<<<<< HEAD
=======
                internals: EvmInternals::new(&mut Journal::<_>::new(EmptyDB::new())),
>>>>>>> 1c169257
            })
            .unwrap();
        assert_eq!(result2.bytes.as_ref(), b"output_from_precompile_2");

        // second invocation of precompile1 (should be a cache hit)
        let result3 = wrapped_precompile1
            .call(PrecompileInput {
                data: input_data,
                gas: gas_limit,
                caller: Address::ZERO,
                value: U256::ZERO,
<<<<<<< HEAD
=======
                internals: EvmInternals::new(&mut Journal::<_>::new(EmptyDB::new())),
>>>>>>> 1c169257
            })
            .unwrap();
        assert_eq!(result3.bytes.as_ref(), b"output_from_precompile_1");
    }
}<|MERGE_RESOLUTION|>--- conflicted
+++ resolved
@@ -191,20 +191,12 @@
             }
         }
 
-<<<<<<< HEAD
-        let result = self.precompile.call(input.clone());
-
-        match &result {
-            Ok(output) => {
-                let key = CacheKey::new(self.spec_id.clone(), Bytes::copy_from_slice(input.data));
-=======
         let calldata = input.data;
         let result = self.precompile.call(input);
 
         match &result {
             Ok(output) => {
                 let key = CacheKey::new(self.spec_id.clone(), Bytes::copy_from_slice(calldata));
->>>>>>> 1c169257
                 let size = self.cache.insert(key, CacheEntry(output.clone()));
                 self.set_precompile_cache_size_metric(size as f64);
                 self.increment_by_one_precompile_cache_misses();
@@ -249,13 +241,9 @@
     use std::hash::DefaultHasher;
 
     use super::*;
-<<<<<<< HEAD
-    use revm::precompile::PrecompileOutput;
-=======
     use reth_evm::EvmInternals;
     use reth_revm::db::EmptyDB;
     use revm::{context::JournalTr, precompile::PrecompileOutput, Journal};
->>>>>>> 1c169257
     use revm_primitives::{hardfork::SpecId, U256};
 
     #[test]
@@ -356,10 +344,7 @@
                 gas: gas_limit,
                 caller: Address::ZERO,
                 value: U256::ZERO,
-<<<<<<< HEAD
-=======
                 internals: EvmInternals::new(&mut Journal::<_>::new(EmptyDB::new())),
->>>>>>> 1c169257
             })
             .unwrap();
         assert_eq!(result1.bytes.as_ref(), b"output_from_precompile_1");
@@ -372,10 +357,7 @@
                 gas: gas_limit,
                 caller: Address::ZERO,
                 value: U256::ZERO,
-<<<<<<< HEAD
-=======
                 internals: EvmInternals::new(&mut Journal::<_>::new(EmptyDB::new())),
->>>>>>> 1c169257
             })
             .unwrap();
         assert_eq!(result2.bytes.as_ref(), b"output_from_precompile_2");
@@ -387,10 +369,7 @@
                 gas: gas_limit,
                 caller: Address::ZERO,
                 value: U256::ZERO,
-<<<<<<< HEAD
-=======
                 internals: EvmInternals::new(&mut Journal::<_>::new(EmptyDB::new())),
->>>>>>> 1c169257
             })
             .unwrap();
         assert_eq!(result3.bytes.as_ref(), b"output_from_precompile_1");
