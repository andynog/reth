--- conflicted
+++ resolved
@@ -505,19 +505,12 @@
         pretty_assertions::assert_eq!(
             *hashed_cursor_factory.visited_account_keys(),
             vec![
-<<<<<<< HEAD
-=======
                 // Why do we always seek this key first?
->>>>>>> 82d65059
                 KeyVisit {
                     visit_type: KeyVisitType::SeekNonExact(account_1),
                     visited_key: Some(account_1)
                 },
-<<<<<<< HEAD
-                // Why do we seek account 1 one additional time?
-=======
                 // Seek to the modified account.
->>>>>>> 82d65059
                 KeyVisit {
                     visit_type: KeyVisitType::SeekNonExact(account_3),
                     visited_key: Some(account_3)
