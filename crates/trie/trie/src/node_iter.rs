use crate::{
    hashed_cursor::HashedCursor, metrics::TrieType, trie_cursor::TrieCursor, walker::TrieWalker,
    Nibbles,
};
use alloy_primitives::B256;
use metrics::Counter;
use reth_metrics::Metrics;
use reth_storage_errors::db::DatabaseError;
<<<<<<< HEAD
use reth_trie_common::RlpNode;
=======
>>>>>>> e36d0d65
use tracing::trace;

/// Represents a branch node in the trie.
#[derive(Debug)]
pub struct TrieBranchNode {
    /// The key associated with the node.
    pub key: Nibbles,
    /// The value associated with the node.
    pub value: RlpNode,
    /// Indicates whether children are in the trie.
    pub children_are_in_trie: bool,
}

impl TrieBranchNode {
    /// Creates a new `TrieBranchNode`.
    pub const fn new(key: Nibbles, value: RlpNode, children_are_in_trie: bool) -> Self {
        Self { key, value, children_are_in_trie }
    }
}

/// Represents variants of trie nodes returned by the iteration.
#[derive(Debug)]
pub enum TrieElement<Value> {
    /// Branch node.
    Branch(TrieBranchNode),
    /// Leaf node.
    Leaf(B256, Value),
}

/// An iterator over existing intermediate branch nodes and updated leaf nodes.
#[derive(Debug)]
pub struct TrieNodeIter<C, H: HashedCursor> {
    /// The walker over intermediate nodes.
    pub walker: TrieWalker<C>,
    /// The cursor for the hashed entries.
    pub hashed_cursor: H,
    /// The previous hashed key. If the iteration was previously interrupted, this value can be
    /// used to resume iterating from the last returned leaf node.
    previous_hashed_key: Option<B256>,

    /// The hashed cursor key to seek to.
    hashed_cursor_seek: Option<B256>,
    /// Flag indicating whether we should advance the hashed cursor by one after seeking.
    hashed_cursor_next: bool,

    /// Current hashed  entry.
    current_hashed_entry: Option<(B256, <H as HashedCursor>::Value)>,
    /// Flag indicating whether we should check the current walker key.
    current_walker_key_checked: bool,

    #[cfg(feature = "metrics")]
    metrics: TrieNodeIterMetrics,
}

impl<C, H: HashedCursor> TrieNodeIter<C, H> {
    /// Creates a new [`TrieNodeIter`].
    pub fn new(walker: TrieWalker<C>, hashed_cursor: H, trie_type: TrieType) -> Self {
        Self {
            walker,
            hashed_cursor,
            previous_hashed_key: None,
            hashed_cursor_seek: None,
            hashed_cursor_next: false,
            current_hashed_entry: None,
            current_walker_key_checked: false,
            #[cfg(feature = "metrics")]
            metrics: TrieNodeIterMetrics::new_with_labels(&[("type", trie_type.as_str())]),
        }
    }

    /// Sets the last iterated hashed key and returns the modified [`TrieNodeIter`].
    /// This is used to resume iteration from the last checkpoint.
    pub const fn with_last_hashed_key(mut self, previous_hashed_key: B256) -> Self {
        self.previous_hashed_key = Some(previous_hashed_key);
        self
    }
}

impl<C, H> TrieNodeIter<C, H>
where
    C: TrieCursor,
    H: HashedCursor,
{
    /// Return the next trie node to be added to the hash builder.
    ///
    /// Returns the nodes using this algorithm:
    /// 1. Return the current intermediate branch node if it hasn't been updated.
    /// 2. Advance the trie walker to the next intermediate branch node and retrieve next
    ///    unprocessed key.
    /// 3. Reposition the hashed cursor on the next unprocessed key.
    /// 4. Return every hashed entry up to the key of the current intermediate branch node.
    /// 5. Repeat.
    ///
    /// NOTE: The iteration will start from the key of the previous hashed entry if it was supplied.
    pub fn try_next(
        &mut self,
    ) -> Result<Option<TrieElement<<H as HashedCursor>::Value>>, DatabaseError> {
        loop {
            // If the walker has a key...
            if let Some(key) = self.walker.key() {
                // Check if the current walker key is unchecked and there's no previous hashed key
                if !self.current_walker_key_checked && self.previous_hashed_key.is_none() {
                    self.current_walker_key_checked = true;
                    // If it's possible to skip the current node in the walker, return a branch node
                    if self.walker.can_skip_current_node {
                        let hash = self.walker.hash().unwrap();
                        let children_are_in_trie = self.walker.children_are_in_trie();
                        trace!(
                            target: "trie::node_iter",
                            ?key,
                            ?hash,
                            children_are_in_trie,
                            "Skipping current node in walker and returning branch node"
                        );
                        return Ok(Some(TrieElement::Branch(TrieBranchNode::new(
                            key.clone(),
                            hash,
                            children_are_in_trie,
                        ))))
                    }
                }
            }

            // Seek the hashed cursor if we have a key.
            if let Some(hashed_key) = self.hashed_cursor_seek.take() {
                trace!(target: "trie::node_iter", ?hashed_key, "Seeking to hashed key");
                let entry = self.hashed_cursor.seek(hashed_key)?;
                if self.hashed_cursor_next {
                    self.current_hashed_entry = self.hashed_cursor.next()?;
                    self.hashed_cursor_next = false;
                } else {
                    self.current_hashed_entry = entry;
                }

                #[cfg(feature = "metrics")]
                self.metrics.hashed_cursor_seeks_total.increment(1);
            }

            // If there's a hashed entry...
            if let Some((hashed_key, value)) = self.current_hashed_entry.take() {
                // If the walker's key is less than the unpacked hashed key,
                // reset the checked status and continue
                if self.walker.key().is_some_and(|key| key < &Nibbles::unpack(hashed_key)) {
                    self.current_walker_key_checked = false;
                    continue
                }

                trace!(target: "trie::node_iter", ?hashed_key, "Returning leaf node");

                // Set the next hashed entry as a leaf node and return
                trace!(target: "trie::node_iter", ?hashed_key, "next hashed entry");
                self.current_hashed_entry = self.hashed_cursor.next()?;
                return Ok(Some(TrieElement::Leaf(hashed_key, value)))
            }

            // Handle seeking and advancing based on the previous hashed key
            match self.previous_hashed_key.take() {
                Some(hashed_key) => {
                    trace!(target: "trie::node_iter", ?hashed_key, "seeking to the previous hashed entry");
<<<<<<< HEAD
                    // Lazily seek to the previous hashed key and get the next hashed entry
                    self.hashed_cursor_seek = Some(hashed_key);
                    self.hashed_cursor_next = true;
=======
                    // Seek to the previous hashed key and get the next hashed entry
                    self.hashed_cursor.seek(hashed_key)?;
                    self.current_hashed_entry = self.hashed_cursor.next()?;
>>>>>>> e36d0d65
                }
                None => {
                    // Get the seek key and lazily set the current hashed entry based on walker's
                    // next unprocessed key
                    let seek_key = match self.walker.next_unprocessed_key() {
                        Some(key) => key,
                        None => break, // no more keys
                    };
<<<<<<< HEAD
                    trace!(target: "trie::node_iter", ?seek_key, "seeking to the next unprocessed hashed entry");
                    self.hashed_cursor_seek = Some(seek_key);
                    self.hashed_cursor_next = false;
=======
                    trace!(
                        target: "trie::node_iter",
                        ?seek_key,
                        can_skip_current_node = self.walker.can_skip_current_node,
                        "seeking to the next unprocessed hashed entry"
                    );
                    self.current_hashed_entry = self.hashed_cursor.seek(seek_key)?;
>>>>>>> e36d0d65
                    self.walker.advance()?;
                }
            }
        }

        Ok(None)
    }
}

<<<<<<< HEAD
#[derive(Metrics)]
#[metrics(scope = "trie.node_iter")]
struct TrieNodeIterMetrics {
    /// The number of times the hashed cursor was seeked.
    pub hashed_cursor_seeks_total: Counter,
}

=======
>>>>>>> e36d0d65
#[cfg(test)]
mod tests {
    use std::collections::BTreeMap;

<<<<<<< HEAD
    use alloy_primitives::{b256, hex, map::B256Map};
    use alloy_trie::{BranchNodeCompact, Nibbles, TrieAccount, TrieMask};
    use reth_primitives_traits::Account;
    use reth_trie_common::{prefix_set::PrefixSetMut, BranchNode, RlpNode};

    use crate::{
        hashed_cursor::{mock::MockHashedCursorFactory, HashedCursorFactory},
        metrics::TrieType,
        mock::{KeyVisit, KeyVisitType},
        trie_cursor::{mock::MockTrieCursorFactory, TrieCursorFactory},
        walker::TrieWalker,
    };

    use super::TrieNodeIter;

    #[test]
    fn test_trie_node_iter() {
        reth_tracing::init_test_tracing();

        // Extension (Key = 000000000000000000000000000000000000000000000000000000000000)
        // └── Branch
        //     ├── 0 -> Branch
        //     │      ├── 0 -> Leaf (Empty Account, marked as changed)
        //     │      └── 1 -> Leaf (Empty Account)
        //     ├── 1 -> Branch
        //     │      ├── 0 -> Leaf (Empty Account)
        //     │      └── 1 -> Leaf (Empty Account)

        let account_1 = b256!("0x0000000000000000000000000000000000000000000000000000000000000000");
        let account_2 = b256!("0x0000000000000000000000000000000000000000000000000000000000000001");
        let account_3 = b256!("0x0000000000000000000000000000000000000000000000000000000000000100");
        let account_4 = b256!("0x0000000000000000000000000000000000000000000000000000000000000101");
        let empty_account = Account::default();

        let empty_account_rlp = RlpNode::from_rlp(&alloy_rlp::encode(TrieAccount::default()));

        let child_branch_node_rlp = RlpNode::from_rlp(&alloy_rlp::encode(BranchNode::new(
            vec![empty_account_rlp.clone(), empty_account_rlp.clone()],
            TrieMask::new(0b11),
        )));
        let child_branch_node_1 = (
            Nibbles::unpack(hex!(
                "0x00000000000000000000000000000000000000000000000000000000000000"
            )),
            BranchNodeCompact::new(
                TrieMask::new(0b11),
                TrieMask::new(0b11),
                TrieMask::new(0b11),
                vec![empty_account_rlp.clone(), empty_account_rlp.clone()],
                None,
            ),
        );
        let child_branch_node_2 = (
            Nibbles::unpack(hex!(
                "0x00000000000000000000000000000000000000000000000000000000000001"
            )),
            BranchNodeCompact::new(
                TrieMask::new(0b11),
                TrieMask::new(0b11),
                TrieMask::new(0b11),
                vec![empty_account_rlp.clone(), empty_account_rlp],
                None,
            ),
        );

        let root_branch_node_rlp = RlpNode::from_rlp(&alloy_rlp::encode(BranchNode::new(
            vec![child_branch_node_rlp.clone(), child_branch_node_rlp.clone()],
            TrieMask::new(0b11),
        )));
        let root_branch_node = (
            Nibbles::unpack(hex!("0x000000000000000000000000000000000000000000000000000000000000")),
            BranchNodeCompact::new(
                TrieMask::new(0b11),
                TrieMask::new(0b11),
                TrieMask::new(0b11),
                vec![child_branch_node_rlp.clone(), child_branch_node_rlp],
                Some(root_branch_node_rlp.as_hash().unwrap()),
            ),
        );

        let trie_cursor_factory = MockTrieCursorFactory::new(
            BTreeMap::from([root_branch_node.clone(), child_branch_node_1, child_branch_node_2]),
            B256Map::default(),
        );

        // Mark the account 1 as changed.
        let mut prefix_set = PrefixSetMut::default();
        prefix_set.insert(Nibbles::unpack(account_1));
=======
    use alloy_primitives::{
        b256,
        map::{B256Map, HashMap},
    };
    use alloy_trie::{
        BranchNodeCompact, HashBuilder, Nibbles, TrieAccount, TrieMask, EMPTY_ROOT_HASH,
    };
    use itertools::Itertools;
    use reth_primitives_traits::Account;
    use reth_trie_common::{
        prefix_set::PrefixSetMut, updates::TrieUpdates, BranchNode, HashedPostState, LeafNode,
        RlpNode,
    };

    use crate::{
        hashed_cursor::{
            mock::MockHashedCursorFactory, noop::NoopHashedAccountCursor, HashedCursorFactory,
            HashedPostStateAccountCursor,
        },
        mock::{KeyVisit, KeyVisitType},
        trie_cursor::{
            mock::MockTrieCursorFactory, noop::NoopAccountTrieCursor, TrieCursorFactory,
        },
        walker::TrieWalker,
    };

    use super::{TrieElement, TrieNodeIter};

    /// Calculate the branch node stored in the database by feeding the provided state to the hash
    /// builder and taking the trie updates.
    fn get_hash_builder_branch_nodes(
        state: impl IntoIterator<Item = (Nibbles, Account)> + Clone,
    ) -> HashMap<Nibbles, BranchNodeCompact> {
        let mut hash_builder = HashBuilder::default().with_updates(true);

        let mut prefix_set = PrefixSetMut::default();
        prefix_set.extend_keys(state.clone().into_iter().map(|(nibbles, _)| nibbles));
        let walker = TrieWalker::new(NoopAccountTrieCursor, prefix_set.freeze());

        let hashed_post_state = HashedPostState::default()
            .with_accounts(state.into_iter().map(|(nibbles, account)| {
                (nibbles.pack().into_inner().unwrap().into(), Some(account))
            }))
            .into_sorted();

        let mut node_iter = TrieNodeIter::new(
            walker,
            HashedPostStateAccountCursor::new(
                NoopHashedAccountCursor::default(),
                hashed_post_state.accounts(),
            ),
        );

        while let Some(node) = node_iter.try_next().unwrap() {
            match node {
                TrieElement::Branch(branch) => {
                    hash_builder.add_branch(branch.key, branch.value, branch.children_are_in_trie);
                }
                TrieElement::Leaf(key, account) => {
                    hash_builder.add_leaf(
                        Nibbles::unpack(key),
                        &alloy_rlp::encode(account.into_trie_account(EMPTY_ROOT_HASH)),
                    );
                }
            }
        }
        hash_builder.root();

        let mut trie_updates = TrieUpdates::default();
        trie_updates.finalize(hash_builder, Default::default(), Default::default());

        trie_updates.account_nodes
    }

    #[test]
    fn test_trie_node_iter() {
        fn empty_leaf_rlp_for_key(key: Nibbles) -> RlpNode {
            RlpNode::from_rlp(&alloy_rlp::encode(LeafNode::new(
                key,
                alloy_rlp::encode(TrieAccount::default()),
            )))
        }

        reth_tracing::init_test_tracing();

        // Extension (Key = 0x0000000000000000000000000000000000000000000000000000000000000)
        // └── Branch (`branch_node_0`)
        //     ├── 0 -> Branch (`branch_node_1`)
        //     │      ├── 0 -> Leaf (`account_1`, Key = 0x0)
        //     │      └── 1 -> Leaf (`account_2`, Key = 0x0)
        //     ├── 1 -> Branch (`branch_node_2`)
        //     │      ├── 0 -> Branch (`branch_node_3`)
        //     │      │      ├── 0 -> Leaf (`account_3`, marked as changed)
        //     │      │      └── 1 -> Leaf (`account_4`)
        //     │      └── 1 -> Leaf (`account_5`, Key = 0x0)

        let account_1 = b256!("0x0000000000000000000000000000000000000000000000000000000000000000");
        let account_2 = b256!("0x0000000000000000000000000000000000000000000000000000000000000010");
        let account_3 = b256!("0x0000000000000000000000000000000000000000000000000000000000000100");
        let account_4 = b256!("0x0000000000000000000000000000000000000000000000000000000000000101");
        let account_5 = b256!("0x0000000000000000000000000000000000000000000000000000000000000110");
        let empty_account = Account::default();

        let hash_builder_branch_nodes = get_hash_builder_branch_nodes(vec![
            (Nibbles::unpack(account_1), empty_account),
            (Nibbles::unpack(account_2), empty_account),
            (Nibbles::unpack(account_3), empty_account),
            (Nibbles::unpack(account_4), empty_account),
            (Nibbles::unpack(account_5), empty_account),
        ]);

        let branch_node_1_rlp = RlpNode::from_rlp(&alloy_rlp::encode(BranchNode::new(
            vec![
                empty_leaf_rlp_for_key(Nibbles::from_nibbles([0])),
                empty_leaf_rlp_for_key(Nibbles::from_nibbles([0])),
            ],
            TrieMask::new(0b11),
        )));

        let branch_node_3_rlp = RlpNode::from_rlp(&alloy_rlp::encode(BranchNode::new(
            vec![
                empty_leaf_rlp_for_key(Nibbles::default()),
                empty_leaf_rlp_for_key(Nibbles::default()),
            ],
            TrieMask::new(0b11),
        )));

        let branch_node_2 = (
            Nibbles::from_nibbles([vec![0; 61], vec![1]].concat()),
            BranchNodeCompact::new(
                TrieMask::new(0b11),
                TrieMask::new(0b00),
                TrieMask::new(0b01),
                vec![branch_node_3_rlp.as_hash().unwrap()],
                None,
            ),
        );
        let branch_node_2_rlp = RlpNode::from_rlp(&alloy_rlp::encode(BranchNode::new(
            vec![branch_node_3_rlp, empty_leaf_rlp_for_key(Nibbles::from_nibbles([0]))],
            TrieMask::new(0b11),
        )));
        let branch_node_0 = (
            Nibbles::from_nibbles([0; 61]),
            BranchNodeCompact::new(
                TrieMask::new(0b11),
                TrieMask::new(0b10),
                TrieMask::new(0b11),
                vec![branch_node_1_rlp.as_hash().unwrap(), branch_node_2_rlp.as_hash().unwrap()],
                None,
            ),
        );

        let mock_trie_nodes = vec![branch_node_0.clone(), branch_node_2.clone()];
        pretty_assertions::assert_eq!(
            hash_builder_branch_nodes.into_iter().sorted().collect::<Vec<_>>(),
            mock_trie_nodes,
        );

        let trie_cursor_factory =
            MockTrieCursorFactory::new(mock_trie_nodes.into_iter().collect(), B256Map::default());

        // Mark the account 3 as changed.
        let mut prefix_set = PrefixSetMut::default();
        prefix_set.insert(Nibbles::unpack(account_3));
>>>>>>> e36d0d65
        let prefix_set = prefix_set.freeze();

        let walker =
            TrieWalker::new(trie_cursor_factory.account_trie_cursor().unwrap(), prefix_set);

        let hashed_cursor_factory = MockHashedCursorFactory::new(
            BTreeMap::from([
                (account_1, empty_account),
                (account_2, empty_account),
                (account_3, empty_account),
                (account_4, empty_account),
<<<<<<< HEAD
=======
                (account_5, empty_account),
>>>>>>> e36d0d65
            ]),
            B256Map::default(),
        );

<<<<<<< HEAD
        let mut iter = TrieNodeIter::new(
            walker,
            hashed_cursor_factory.hashed_account_cursor().unwrap(),
            TrieType::State,
        );
=======
        let mut iter =
            TrieNodeIter::new(walker, hashed_cursor_factory.hashed_account_cursor().unwrap());
>>>>>>> e36d0d65

        // Walk the iterator until it's exhausted.
        while iter.try_next().unwrap().is_some() {}

        pretty_assertions::assert_eq!(
            *trie_cursor_factory.visited_account_keys(),
            vec![
                KeyVisit {
                    visit_type: KeyVisitType::SeekExact(Nibbles::default()),
                    visited_key: None
                },
                KeyVisit {
                    visit_type: KeyVisitType::SeekNonExact(Nibbles::from_nibbles([0x0])),
<<<<<<< HEAD
                    visited_key: Some(root_branch_node.0)
                },
                KeyVisit {
                    visit_type: KeyVisitType::SeekNonExact(Nibbles::from_nibbles([0; 61])),
                    visited_key: Some(Nibbles::from_nibbles([0; 62]))
                },
                KeyVisit {
                    visit_type: KeyVisitType::SeekNonExact(Nibbles::from_nibbles([0; 63])),
=======
                    visited_key: Some(branch_node_0.0)
                },
                KeyVisit {
                    visit_type: KeyVisitType::SeekNonExact(branch_node_2.0.clone()),
                    visited_key: Some(branch_node_2.0)
                },
                KeyVisit {
                    visit_type: KeyVisitType::SeekNonExact(Nibbles::from_nibbles([0x1])),
>>>>>>> e36d0d65
                    visited_key: None
                }
            ]
        );
        pretty_assertions::assert_eq!(
            *hashed_cursor_factory.visited_account_keys(),
            vec![
<<<<<<< HEAD
                // Why do we seek account 1 three additional times?
=======
                // Why do we always seek this key first?
>>>>>>> e36d0d65
                KeyVisit {
                    visit_type: KeyVisitType::SeekNonExact(account_1),
                    visited_key: Some(account_1)
                },
<<<<<<< HEAD
                KeyVisit {
                    visit_type: KeyVisitType::SeekNonExact(account_1),
                    visited_key: Some(account_1)
                },
                KeyVisit {
                    visit_type: KeyVisitType::SeekNonExact(account_1),
                    visited_key: Some(account_1)
                },
                KeyVisit {
                    visit_type: KeyVisitType::SeekNonExact(account_1),
                    visited_key: Some(account_1)
                },
                KeyVisit { visit_type: KeyVisitType::Next, visited_key: Some(account_2) },
                KeyVisit { visit_type: KeyVisitType::Next, visited_key: Some(account_3) },
                KeyVisit { visit_type: KeyVisitType::Next, visited_key: Some(account_4) },
=======
                // Seek to the modified account.
                KeyVisit {
                    visit_type: KeyVisitType::SeekNonExact(account_3),
                    visited_key: Some(account_3)
                },
                // Why do we seek the modified account two more times?
                KeyVisit {
                    visit_type: KeyVisitType::SeekNonExact(account_3),
                    visited_key: Some(account_3)
                },
                KeyVisit {
                    visit_type: KeyVisitType::SeekNonExact(account_3),
                    visited_key: Some(account_3)
                },
                // Collect the siblings of the modified account
                KeyVisit { visit_type: KeyVisitType::Next, visited_key: Some(account_4) },
                KeyVisit { visit_type: KeyVisitType::Next, visited_key: Some(account_5) },
                // We seek the account 5 because its hash is not in the branch node, but we already
                // walked it before, so there should be no need for it.
                KeyVisit {
                    visit_type: KeyVisitType::SeekNonExact(account_5),
                    visited_key: Some(account_5)
                },
>>>>>>> e36d0d65
                KeyVisit { visit_type: KeyVisitType::Next, visited_key: None },
            ],
        );
    }
}<|MERGE_RESOLUTION|>--- conflicted
+++ resolved
@@ -6,10 +6,7 @@
 use metrics::Counter;
 use reth_metrics::Metrics;
 use reth_storage_errors::db::DatabaseError;
-<<<<<<< HEAD
 use reth_trie_common::RlpNode;
-=======
->>>>>>> e36d0d65
 use tracing::trace;
 
 /// Represents a branch node in the trie.
@@ -169,15 +166,9 @@
             match self.previous_hashed_key.take() {
                 Some(hashed_key) => {
                     trace!(target: "trie::node_iter", ?hashed_key, "seeking to the previous hashed entry");
-<<<<<<< HEAD
-                    // Lazily seek to the previous hashed key and get the next hashed entry
-                    self.hashed_cursor_seek = Some(hashed_key);
-                    self.hashed_cursor_next = true;
-=======
                     // Seek to the previous hashed key and get the next hashed entry
                     self.hashed_cursor.seek(hashed_key)?;
                     self.current_hashed_entry = self.hashed_cursor.next()?;
->>>>>>> e36d0d65
                 }
                 None => {
                     // Get the seek key and lazily set the current hashed entry based on walker's
@@ -186,11 +177,6 @@
                         Some(key) => key,
                         None => break, // no more keys
                     };
-<<<<<<< HEAD
-                    trace!(target: "trie::node_iter", ?seek_key, "seeking to the next unprocessed hashed entry");
-                    self.hashed_cursor_seek = Some(seek_key);
-                    self.hashed_cursor_next = false;
-=======
                     trace!(
                         target: "trie::node_iter",
                         ?seek_key,
@@ -198,7 +184,6 @@
                         "seeking to the next unprocessed hashed entry"
                     );
                     self.current_hashed_entry = self.hashed_cursor.seek(seek_key)?;
->>>>>>> e36d0d65
                     self.walker.advance()?;
                 }
             }
@@ -208,7 +193,6 @@
     }
 }
 
-<<<<<<< HEAD
 #[derive(Metrics)]
 #[metrics(scope = "trie.node_iter")]
 struct TrieNodeIterMetrics {
@@ -216,102 +200,10 @@
     pub hashed_cursor_seeks_total: Counter,
 }
 
-=======
->>>>>>> e36d0d65
 #[cfg(test)]
 mod tests {
     use std::collections::BTreeMap;
 
-<<<<<<< HEAD
-    use alloy_primitives::{b256, hex, map::B256Map};
-    use alloy_trie::{BranchNodeCompact, Nibbles, TrieAccount, TrieMask};
-    use reth_primitives_traits::Account;
-    use reth_trie_common::{prefix_set::PrefixSetMut, BranchNode, RlpNode};
-
-    use crate::{
-        hashed_cursor::{mock::MockHashedCursorFactory, HashedCursorFactory},
-        metrics::TrieType,
-        mock::{KeyVisit, KeyVisitType},
-        trie_cursor::{mock::MockTrieCursorFactory, TrieCursorFactory},
-        walker::TrieWalker,
-    };
-
-    use super::TrieNodeIter;
-
-    #[test]
-    fn test_trie_node_iter() {
-        reth_tracing::init_test_tracing();
-
-        // Extension (Key = 000000000000000000000000000000000000000000000000000000000000)
-        // └── Branch
-        //     ├── 0 -> Branch
-        //     │      ├── 0 -> Leaf (Empty Account, marked as changed)
-        //     │      └── 1 -> Leaf (Empty Account)
-        //     ├── 1 -> Branch
-        //     │      ├── 0 -> Leaf (Empty Account)
-        //     │      └── 1 -> Leaf (Empty Account)
-
-        let account_1 = b256!("0x0000000000000000000000000000000000000000000000000000000000000000");
-        let account_2 = b256!("0x0000000000000000000000000000000000000000000000000000000000000001");
-        let account_3 = b256!("0x0000000000000000000000000000000000000000000000000000000000000100");
-        let account_4 = b256!("0x0000000000000000000000000000000000000000000000000000000000000101");
-        let empty_account = Account::default();
-
-        let empty_account_rlp = RlpNode::from_rlp(&alloy_rlp::encode(TrieAccount::default()));
-
-        let child_branch_node_rlp = RlpNode::from_rlp(&alloy_rlp::encode(BranchNode::new(
-            vec![empty_account_rlp.clone(), empty_account_rlp.clone()],
-            TrieMask::new(0b11),
-        )));
-        let child_branch_node_1 = (
-            Nibbles::unpack(hex!(
-                "0x00000000000000000000000000000000000000000000000000000000000000"
-            )),
-            BranchNodeCompact::new(
-                TrieMask::new(0b11),
-                TrieMask::new(0b11),
-                TrieMask::new(0b11),
-                vec![empty_account_rlp.clone(), empty_account_rlp.clone()],
-                None,
-            ),
-        );
-        let child_branch_node_2 = (
-            Nibbles::unpack(hex!(
-                "0x00000000000000000000000000000000000000000000000000000000000001"
-            )),
-            BranchNodeCompact::new(
-                TrieMask::new(0b11),
-                TrieMask::new(0b11),
-                TrieMask::new(0b11),
-                vec![empty_account_rlp.clone(), empty_account_rlp],
-                None,
-            ),
-        );
-
-        let root_branch_node_rlp = RlpNode::from_rlp(&alloy_rlp::encode(BranchNode::new(
-            vec![child_branch_node_rlp.clone(), child_branch_node_rlp.clone()],
-            TrieMask::new(0b11),
-        )));
-        let root_branch_node = (
-            Nibbles::unpack(hex!("0x000000000000000000000000000000000000000000000000000000000000")),
-            BranchNodeCompact::new(
-                TrieMask::new(0b11),
-                TrieMask::new(0b11),
-                TrieMask::new(0b11),
-                vec![child_branch_node_rlp.clone(), child_branch_node_rlp],
-                Some(root_branch_node_rlp.as_hash().unwrap()),
-            ),
-        );
-
-        let trie_cursor_factory = MockTrieCursorFactory::new(
-            BTreeMap::from([root_branch_node.clone(), child_branch_node_1, child_branch_node_2]),
-            B256Map::default(),
-        );
-
-        // Mark the account 1 as changed.
-        let mut prefix_set = PrefixSetMut::default();
-        prefix_set.insert(Nibbles::unpack(account_1));
-=======
     use alloy_primitives::{
         b256,
         map::{B256Map, HashMap},
@@ -331,6 +223,7 @@
             mock::MockHashedCursorFactory, noop::NoopHashedAccountCursor, HashedCursorFactory,
             HashedPostStateAccountCursor,
         },
+        metrics::TrieType,
         mock::{KeyVisit, KeyVisitType},
         trie_cursor::{
             mock::MockTrieCursorFactory, noop::NoopAccountTrieCursor, TrieCursorFactory,
@@ -363,6 +256,7 @@
                 NoopHashedAccountCursor::default(),
                 hashed_post_state.accounts(),
             ),
+            TrieType::State,
         );
 
         while let Some(node) = node_iter.try_next().unwrap() {
@@ -445,7 +339,7 @@
                 TrieMask::new(0b11),
                 TrieMask::new(0b00),
                 TrieMask::new(0b01),
-                vec![branch_node_3_rlp.as_hash().unwrap()],
+                vec![branch_node_3_rlp.clone()],
                 None,
             ),
         );
@@ -459,7 +353,7 @@
                 TrieMask::new(0b11),
                 TrieMask::new(0b10),
                 TrieMask::new(0b11),
-                vec![branch_node_1_rlp.as_hash().unwrap(), branch_node_2_rlp.as_hash().unwrap()],
+                vec![branch_node_1_rlp, branch_node_2_rlp],
                 None,
             ),
         );
@@ -476,7 +370,6 @@
         // Mark the account 3 as changed.
         let mut prefix_set = PrefixSetMut::default();
         prefix_set.insert(Nibbles::unpack(account_3));
->>>>>>> e36d0d65
         let prefix_set = prefix_set.freeze();
 
         let walker =
@@ -488,24 +381,16 @@
                 (account_2, empty_account),
                 (account_3, empty_account),
                 (account_4, empty_account),
-<<<<<<< HEAD
-=======
                 (account_5, empty_account),
->>>>>>> e36d0d65
             ]),
             B256Map::default(),
         );
 
-<<<<<<< HEAD
         let mut iter = TrieNodeIter::new(
             walker,
             hashed_cursor_factory.hashed_account_cursor().unwrap(),
             TrieType::State,
         );
-=======
-        let mut iter =
-            TrieNodeIter::new(walker, hashed_cursor_factory.hashed_account_cursor().unwrap());
->>>>>>> e36d0d65
 
         // Walk the iterator until it's exhausted.
         while iter.try_next().unwrap().is_some() {}
@@ -519,16 +404,6 @@
                 },
                 KeyVisit {
                     visit_type: KeyVisitType::SeekNonExact(Nibbles::from_nibbles([0x0])),
-<<<<<<< HEAD
-                    visited_key: Some(root_branch_node.0)
-                },
-                KeyVisit {
-                    visit_type: KeyVisitType::SeekNonExact(Nibbles::from_nibbles([0; 61])),
-                    visited_key: Some(Nibbles::from_nibbles([0; 62]))
-                },
-                KeyVisit {
-                    visit_type: KeyVisitType::SeekNonExact(Nibbles::from_nibbles([0; 63])),
-=======
                     visited_key: Some(branch_node_0.0)
                 },
                 KeyVisit {
@@ -537,7 +412,6 @@
                 },
                 KeyVisit {
                     visit_type: KeyVisitType::SeekNonExact(Nibbles::from_nibbles([0x1])),
->>>>>>> e36d0d65
                     visited_key: None
                 }
             ]
@@ -545,32 +419,11 @@
         pretty_assertions::assert_eq!(
             *hashed_cursor_factory.visited_account_keys(),
             vec![
-<<<<<<< HEAD
-                // Why do we seek account 1 three additional times?
-=======
                 // Why do we always seek this key first?
->>>>>>> e36d0d65
                 KeyVisit {
                     visit_type: KeyVisitType::SeekNonExact(account_1),
                     visited_key: Some(account_1)
                 },
-<<<<<<< HEAD
-                KeyVisit {
-                    visit_type: KeyVisitType::SeekNonExact(account_1),
-                    visited_key: Some(account_1)
-                },
-                KeyVisit {
-                    visit_type: KeyVisitType::SeekNonExact(account_1),
-                    visited_key: Some(account_1)
-                },
-                KeyVisit {
-                    visit_type: KeyVisitType::SeekNonExact(account_1),
-                    visited_key: Some(account_1)
-                },
-                KeyVisit { visit_type: KeyVisitType::Next, visited_key: Some(account_2) },
-                KeyVisit { visit_type: KeyVisitType::Next, visited_key: Some(account_3) },
-                KeyVisit { visit_type: KeyVisitType::Next, visited_key: Some(account_4) },
-=======
                 // Seek to the modified account.
                 KeyVisit {
                     visit_type: KeyVisitType::SeekNonExact(account_3),
@@ -594,7 +447,6 @@
                     visit_type: KeyVisitType::SeekNonExact(account_5),
                     visited_key: Some(account_5)
                 },
->>>>>>> e36d0d65
                 KeyVisit { visit_type: KeyVisitType::Next, visited_key: None },
             ],
         );
