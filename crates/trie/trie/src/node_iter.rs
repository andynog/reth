--- conflicted
+++ resolved
@@ -6,10 +6,7 @@
 use metrics::Counter;
 use reth_metrics::Metrics;
 use reth_storage_errors::db::DatabaseError;
-<<<<<<< HEAD
 use reth_trie_common::RlpNode;
-=======
->>>>>>> 7f92dda7
 use tracing::trace;
 
 /// Represents a branch node in the trie.
@@ -168,16 +165,10 @@
             // Handle seeking and advancing based on the previous hashed key
             match self.previous_hashed_key.take() {
                 Some(hashed_key) => {
-<<<<<<< HEAD
+                    trace!(target: "trie::node_iter", ?hashed_key, "seeking to the previous hashed entry");
                     // Lazily seek to the previous hashed key and get the next hashed entry
                     self.hashed_cursor_seek = Some(hashed_key);
                     self.hashed_cursor_next = true;
-=======
-                    trace!(target: "trie::node_iter", ?hashed_key, "seeking to the previous hashed entry");
-                    // Seek to the previous hashed key and get the next hashed entry
-                    self.hashed_cursor.seek(hashed_key)?;
-                    self.current_hashed_entry = self.hashed_cursor.next()?;
->>>>>>> 7f92dda7
                 }
                 None => {
                     // Get the seek key and lazily set the current hashed entry based on walker's
@@ -186,13 +177,9 @@
                         Some(key) => key,
                         None => break, // no more keys
                     };
-<<<<<<< HEAD
+                    trace!(target: "trie::node_iter", ?seek_key, "seeking to the next unprocessed hashed entry");
                     self.hashed_cursor_seek = Some(seek_key);
                     self.hashed_cursor_next = false;
-=======
-                    trace!(target: "trie::node_iter", ?seek_key, "seeking to the next unprocessed hashed entry");
-                    self.current_hashed_entry = self.hashed_cursor.seek(seek_key)?;
->>>>>>> 7f92dda7
                     self.walker.advance()?;
                 }
             }
@@ -202,13 +189,13 @@
     }
 }
 
-<<<<<<< HEAD
 #[derive(Metrics)]
 #[metrics(scope = "trie.node_iter")]
 struct TrieNodeIterMetrics {
     /// The number of times the hashed cursor was seeked.
     pub hashed_cursor_seeks_total: Counter,
-=======
+}
+
 #[cfg(test)]
 mod tests {
     use std::collections::BTreeMap;
@@ -220,6 +207,7 @@
 
     use crate::{
         hashed_cursor::{mock::MockHashedCursorFactory, HashedCursorFactory},
+        metrics::TrieType,
         mock::{KeyVisit, KeyVisitType},
         trie_cursor::{mock::MockTrieCursorFactory, TrieCursorFactory},
         walker::TrieWalker,
@@ -290,10 +278,7 @@
                 TrieMask::new(0b00),
                 // Hash mask bits are set, because both child nodes are branches.
                 TrieMask::new(0b11),
-                vec![
-                    child_branch_node_rlp.as_hash().unwrap(),
-                    child_branch_node_rlp.as_hash().unwrap(),
-                ],
+                vec![child_branch_node_rlp.clone(), child_branch_node_rlp],
                 Some(root_branch_node_rlp.as_hash().unwrap()),
             ),
         );
@@ -321,8 +306,11 @@
             B256Map::default(),
         );
 
-        let mut iter =
-            TrieNodeIter::new(walker, hashed_cursor_factory.hashed_account_cursor().unwrap());
+        let mut iter = TrieNodeIter::new(
+            walker,
+            hashed_cursor_factory.hashed_account_cursor().unwrap(),
+            TrieType::State,
+        );
 
         // Walk the iterator until it's exhausted.
         while iter.try_next().unwrap().is_some() {}
@@ -373,5 +361,4 @@
             ],
         );
     }
->>>>>>> 7f92dda7
 }