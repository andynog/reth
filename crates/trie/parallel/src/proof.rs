use crate::{
    metrics::ParallelTrieMetrics,
    proof_task::{ProofTaskKind, ProofTaskManagerHandle, StorageProofInput},
    root::ParallelStateRootError,
    stats::ParallelTrieTracker,
    StorageRootTargets,
};
use alloy_primitives::{
    map::{B256Map, B256Set, HashMap},
    B256,
};
use alloy_rlp::{BufMut, Encodable};
use itertools::Itertools;
use reth_execution_errors::StorageRootError;
use reth_provider::{
    providers::ConsistentDbView, BlockReader, DBProvider, DatabaseProviderFactory, FactoryTx,
    ProviderError, StateCommitmentProvider,
};
use reth_storage_errors::db::DatabaseError;
use reth_trie::{
    hashed_cursor::{
        cached::{CachedHashedCursorFactory, CachedHashedCursorFactoryCache},
        HashedCursorFactory, HashedPostStateCursorFactory,
    },
    node_iter::{TrieElement, TrieNodeIter},
    prefix_set::{PrefixSet, PrefixSetMut, TriePrefixSetsMut},
    proof::StorageProof,
    trie_cursor::{InMemoryTrieCursorFactory, TrieCursorFactory},
    updates::TrieUpdatesSorted,
    walker::TrieWalker,
    HashBuilder, HashedPostStateSorted, MultiProof, MultiProofTargets, Nibbles, StorageMultiProof,
    TRIE_ACCOUNT_RLP_MAX_SIZE,
};
use reth_trie_common::proof::ProofRetainer;
use reth_trie_db::{DatabaseHashedCursorFactory, DatabaseTrieCursorFactory};
use std::sync::{mpsc::Receiver, Arc};
use tracing::debug;

/// Parallel proof calculator.
///
/// This can collect proof for many targets in parallel, spawning a task for each hashed address
/// that has proof targets.
#[derive(Debug)]
pub struct ParallelProof<Factory: DatabaseProviderFactory> {
    /// Consistent view of the database.
    view: ConsistentDbView<Factory>,
    /// The sorted collection of cached in-memory intermediate trie nodes that
    /// can be reused for computation.
    pub nodes_sorted: Arc<TrieUpdatesSorted>,
    /// The sorted in-memory overlay hashed state.
    pub state_sorted: Arc<HashedPostStateSorted>,
    /// The collection of prefix sets for the computation. Since the prefix sets _always_
    /// invalidate the in-memory nodes, not all keys from `state_sorted` might be present here,
    /// if we have cached nodes for them.
    pub prefix_sets: Arc<TriePrefixSetsMut>,
    /// Flag indicating whether to include branch node masks in the proof.
    collect_branch_node_masks: bool,
    /// Handle to the storage proof task.
    storage_proof_task_handle: ProofTaskManagerHandle<FactoryTx<Factory>>,
    /// Cached hashed cursor factory.
    hashed_cursor_cache: Option<CachedHashedCursorFactoryCache>,
    #[cfg(feature = "metrics")]
    metrics: ParallelTrieMetrics,
}

impl<Factory: DatabaseProviderFactory> ParallelProof<Factory> {
    /// Create new state proof generator.
    pub fn new(
        view: ConsistentDbView<Factory>,
        nodes_sorted: Arc<TrieUpdatesSorted>,
        state_sorted: Arc<HashedPostStateSorted>,
        prefix_sets: Arc<TriePrefixSetsMut>,
        storage_proof_task_handle: ProofTaskManagerHandle<FactoryTx<Factory>>,
    ) -> Self {
        Self {
            view,
            nodes_sorted,
            state_sorted,
            prefix_sets,
            collect_branch_node_masks: false,
            storage_proof_task_handle,
            hashed_cursor_cache: None,
            #[cfg(feature = "metrics")]
            metrics: ParallelTrieMetrics::new_with_labels(&[("type", "proof")]),
        }
    }

    /// Set the flag indicating whether to include branch node masks in the proof.
    pub const fn with_branch_node_masks(mut self, branch_node_masks: bool) -> Self {
        self.collect_branch_node_masks = branch_node_masks;
        self
    }

    pub fn with_hashed_cursor_cache(
        mut self,
        hashed_cursor_cache: CachedHashedCursorFactoryCache,
    ) -> Self {
        self.hashed_cursor_cache = Some(hashed_cursor_cache);
        self
    }
}

impl<Factory> ParallelProof<Factory>
where
    Factory:
        DatabaseProviderFactory<Provider: BlockReader> + StateCommitmentProvider + Clone + 'static,
{
    /// Spawns a storage proof on the storage proof task and returns a receiver for the result.
    fn spawn_storage_proof(
        &self,
        hashed_address: B256,
        prefix_set: PrefixSet,
        target_slots: B256Set,
    ) -> Receiver<Result<StorageMultiProof, ParallelStateRootError>> {
        let input = StorageProofInput::new(
            hashed_address,
            prefix_set,
            target_slots,
            self.collect_branch_node_masks,
        );

        let (sender, receiver) = std::sync::mpsc::channel();
        let _ =
            self.storage_proof_task_handle.queue_task(ProofTaskKind::StorageProof(input, sender));
        receiver
    }

    /// Generate a storage multiproof according to the specified targets and hashed address.
    pub fn storage_proof(
        self,
        hashed_address: B256,
        target_slots: B256Set,
    ) -> Result<StorageMultiProof, ParallelStateRootError> {
        let total_targets = target_slots.len();
        let prefix_set = PrefixSetMut::from(target_slots.iter().map(Nibbles::unpack));
        let prefix_set = prefix_set.freeze();

        debug!(
            target: "trie::parallel_proof",
            total_targets,
            ?hashed_address,
            "Starting storage proof generation"
        );

        let receiver = self.spawn_storage_proof(hashed_address, prefix_set, target_slots);
        let proof_result = receiver.recv().map_err(|_| {
            ParallelStateRootError::StorageRoot(StorageRootError::Database(DatabaseError::Other(
                format!("channel closed for {hashed_address}"),
            )))
        })?;

        debug!(
            target: "trie::parallel_proof",
            total_targets,
            ?hashed_address,
            "Storage proof generation completed"
        );

        proof_result
    }

    /// Generate a state multiproof according to specified targets.
    pub fn multiproof(
        self,
        targets: MultiProofTargets,
    ) -> Result<MultiProof, ParallelStateRootError> {
        let mut tracker = ParallelTrieTracker::default();

        // Extend prefix sets with targets
        let mut prefix_sets = (*self.prefix_sets).clone();
        prefix_sets.extend(TriePrefixSetsMut {
            account_prefix_set: PrefixSetMut::from(targets.keys().copied().map(Nibbles::unpack)),
            storage_prefix_sets: targets
                .iter()
                .filter(|&(_hashed_address, slots)| !slots.is_empty())
                .map(|(hashed_address, slots)| {
                    (*hashed_address, PrefixSetMut::from(slots.iter().map(Nibbles::unpack)))
                })
                .collect(),
            destroyed_accounts: Default::default(),
        });
        let prefix_sets = prefix_sets.freeze();

        let storage_root_targets = StorageRootTargets::new(
            prefix_sets.account_prefix_set.iter().map(|nibbles| B256::from_slice(&nibbles.pack())),
            prefix_sets.storage_prefix_sets.clone(),
        );
        let storage_root_targets_len = storage_root_targets.len();

        debug!(
            target: "trie::parallel_proof",
            total_targets = storage_root_targets_len,
            "Starting parallel proof generation"
        );

        // Pre-calculate storage roots for accounts which were changed.
        tracker.set_precomputed_storage_roots(storage_root_targets_len as u64);

        // stores the receiver for the storage proof outcome for the hashed addresses
        // this way we can lazily await the outcome when we iterate over the map
        let mut storage_proofs =
            B256Map::with_capacity_and_hasher(storage_root_targets.len(), Default::default());

        for (hashed_address, prefix_set) in
            storage_root_targets.into_iter().sorted_unstable_by_key(|(address, _)| *address)
        {
            let target_slots = targets.get(&hashed_address).cloned().unwrap_or_default();
            let receiver = self.spawn_storage_proof(hashed_address, prefix_set, target_slots);

            // store the receiver for that result with the hashed address so we can await this in
            // place when we iterate over the trie
            storage_proofs.insert(hashed_address, receiver);
        }

        let provider_ro = self.view.provider_ro()?;
        let trie_cursor_factory = InMemoryTrieCursorFactory::new(
            DatabaseTrieCursorFactory::new(provider_ro.tx_ref()),
            &self.nodes_sorted,
        );
        let hashed_cursor_factory = CachedHashedCursorFactory::new(
            HashedPostStateCursorFactory::new(
                DatabaseHashedCursorFactory::new(provider_ro.tx_ref()),
                &self.state_sorted,
            ),
            self.hashed_cursor_cache.unwrap_or_default(),
        );

        // Create the walker.
        let walker = TrieWalker::new(
            trie_cursor_factory.account_trie_cursor().map_err(ProviderError::Database)?,
            prefix_sets.account_prefix_set,
        )
        .with_deletions_retained(true);

        // Create a hash builder to rebuild the root node since it is not available in the database.
        let retainer: ProofRetainer = targets.keys().map(Nibbles::unpack).collect();
        let mut hash_builder = HashBuilder::default()
            .with_proof_retainer(retainer)
            .with_updates(self.collect_branch_node_masks);

        // Initialize all storage multiproofs as empty.
        // Storage multiproofs for non empty tries will be overwritten if necessary.
        let mut storages: B256Map<_> =
            targets.keys().map(|key| (*key, StorageMultiProof::empty())).collect();
        let mut account_rlp = Vec::with_capacity(TRIE_ACCOUNT_RLP_MAX_SIZE);
<<<<<<< HEAD

        let mut account_node_iter = TrieNodeIter::new(
=======
        let mut account_node_iter = TrieNodeIter::state_trie(
>>>>>>> 82d65059
            walker,
            hashed_cursor_factory.hashed_account_cursor().map_err(ProviderError::Database)?,
        );
        while let Some(account_node) =
            account_node_iter.try_next().map_err(ProviderError::Database)?
        {
            match account_node {
                TrieElement::Branch(node) => {
                    hash_builder.add_branch(node.key, node.value, node.children_are_in_trie);
                }
                TrieElement::Leaf(hashed_address, account) => {
                    let storage_multiproof = match storage_proofs.remove(&hashed_address) {
                        Some(rx) => rx.recv().map_err(|_| {
                            ParallelStateRootError::StorageRoot(StorageRootError::Database(
                                DatabaseError::Other(format!(
                                    "channel closed for {hashed_address}"
                                )),
                            ))
                        })??,
                        // Since we do not store all intermediate nodes in the database, there
                        // might be a possibility of re-adding a
                        // non-modified leaf to the hash builder.
                        None => {
                            tracker.inc_missed_leaves();
                            StorageProof::new_hashed(
                                trie_cursor_factory.clone(),
                                hashed_cursor_factory.clone(),
                                hashed_address,
                            )
                            .with_prefix_set_mut(Default::default())
                            .storage_multiproof(
                                targets.get(&hashed_address).cloned().unwrap_or_default(),
                            )
                            .map_err(|e| {
                                ParallelStateRootError::StorageRoot(StorageRootError::Database(
                                    DatabaseError::Other(e.to_string()),
                                ))
                            })?
                        }
                    };

                    // Encode account
                    account_rlp.clear();
                    let account = account.into_trie_account(storage_multiproof.root);
                    account.encode(&mut account_rlp as &mut dyn BufMut);

                    hash_builder.add_leaf(Nibbles::unpack(hashed_address), &account_rlp);

                    // We might be adding leaves that are not necessarily our proof targets.
                    if targets.contains_key(&hashed_address) {
                        storages.insert(hashed_address, storage_multiproof);
                    }
                }
            }
        }
        let _ = hash_builder.root();

        let stats = tracker.finish();
        #[cfg(feature = "metrics")]
        self.metrics.record(stats);

        let account_subtree = hash_builder.take_proof_nodes();
        let (branch_node_hash_masks, branch_node_tree_masks) = if self.collect_branch_node_masks {
            let updated_branch_nodes = hash_builder.updated_branch_nodes.unwrap_or_default();
            (
                updated_branch_nodes
                    .iter()
                    .map(|(path, node)| (path.clone(), node.hash_mask))
                    .collect(),
                updated_branch_nodes
                    .into_iter()
                    .map(|(path, node)| (path, node.tree_mask))
                    .collect(),
            )
        } else {
            (HashMap::default(), HashMap::default())
        };

        debug!(
            target: "trie::parallel_proof",
            total_targets = storage_root_targets_len,
            duration = ?stats.duration(),
            branches_added = stats.branches_added(),
            leaves_added = stats.leaves_added(),
            missed_leaves = stats.missed_leaves(),
            precomputed_storage_roots = stats.precomputed_storage_roots(),
            "Calculated proof"
        );

        Ok(MultiProof { account_subtree, branch_node_hash_masks, branch_node_tree_masks, storages })
    }
}

#[cfg(test)]
mod tests {
    use super::*;
    use crate::proof_task::{ProofTaskCtx, ProofTaskManager};
    use alloy_primitives::{
        keccak256,
        map::{B256Set, DefaultHashBuilder},
        Address, U256,
    };
    use rand::Rng;
    use reth_primitives_traits::{Account, StorageEntry};
    use reth_provider::{test_utils::create_test_provider_factory, HashingWriter};
    use reth_trie::proof::Proof;
    use tokio::runtime::Runtime;

    #[test]
    fn random_parallel_proof() {
        let factory = create_test_provider_factory();
        let consistent_view = ConsistentDbView::new(factory.clone(), None);

        let mut rng = rand::rng();
        let state = (0..100)
            .map(|_| {
                let address = Address::random();
                let account =
                    Account { balance: U256::from(rng.random::<u64>()), ..Default::default() };
                let mut storage = HashMap::<B256, U256, DefaultHashBuilder>::default();
                let has_storage = rng.random_bool(0.7);
                if has_storage {
                    for _ in 0..100 {
                        storage.insert(
                            B256::from(U256::from(rng.random::<u64>())),
                            U256::from(rng.random::<u64>()),
                        );
                    }
                }
                (address, (account, storage))
            })
            .collect::<HashMap<_, _, DefaultHashBuilder>>();

        {
            let provider_rw = factory.provider_rw().unwrap();
            provider_rw
                .insert_account_for_hashing(
                    state.iter().map(|(address, (account, _))| (*address, Some(*account))),
                )
                .unwrap();
            provider_rw
                .insert_storage_for_hashing(state.iter().map(|(address, (_, storage))| {
                    (
                        *address,
                        storage
                            .iter()
                            .map(|(slot, value)| StorageEntry { key: *slot, value: *value }),
                    )
                }))
                .unwrap();
            provider_rw.commit().unwrap();
        }

        let mut targets = MultiProofTargets::default();
        for (address, (_, storage)) in state.iter().take(10) {
            let hashed_address = keccak256(*address);
            let mut target_slots = B256Set::default();

            for (slot, _) in storage.iter().take(5) {
                target_slots.insert(*slot);
            }

            if !target_slots.is_empty() {
                targets.insert(hashed_address, target_slots);
            }
        }

        let provider_rw = factory.provider_rw().unwrap();
        let trie_cursor_factory = DatabaseTrieCursorFactory::new(provider_rw.tx_ref());
        let hashed_cursor_factory = DatabaseHashedCursorFactory::new(provider_rw.tx_ref());

        let rt = Runtime::new().unwrap();

        let task_ctx =
            ProofTaskCtx::new(Default::default(), Default::default(), Default::default());
        let proof_task =
            ProofTaskManager::new(rt.handle().clone(), consistent_view.clone(), task_ctx, 1);
        let proof_task_handle = proof_task.handle();

        // keep the join handle around to make sure it does not return any errors
        // after we compute the state root
        let join_handle = rt.spawn_blocking(move || proof_task.run());

        let parallel_result = ParallelProof::new(
            consistent_view,
            Default::default(),
            Default::default(),
            Default::default(),
            proof_task_handle.clone(),
        )
        .multiproof(targets.clone())
        .unwrap();

        let sequential_result =
            Proof::new(trie_cursor_factory, hashed_cursor_factory).multiproof(targets).unwrap();

        // to help narrow down what is wrong - first compare account subtries
        assert_eq!(parallel_result.account_subtree, sequential_result.account_subtree);

        // then compare length of all storage subtries
        assert_eq!(parallel_result.storages.len(), sequential_result.storages.len());

        // then compare each storage subtrie
        for (hashed_address, storage_proof) in &parallel_result.storages {
            let sequential_storage_proof = sequential_result.storages.get(hashed_address).unwrap();
            assert_eq!(storage_proof, sequential_storage_proof);
        }

        // then compare the entire thing for any mask differences
        assert_eq!(parallel_result, sequential_result);

        // drop the handle to terminate the task and then block on the proof task handle to make
        // sure it does not return any errors
        drop(proof_task_handle);
        rt.block_on(join_handle).unwrap().expect("The proof task should not return an error");
    }
}<|MERGE_RESOLUTION|>--- conflicted
+++ resolved
@@ -243,12 +243,8 @@
         let mut storages: B256Map<_> =
             targets.keys().map(|key| (*key, StorageMultiProof::empty())).collect();
         let mut account_rlp = Vec::with_capacity(TRIE_ACCOUNT_RLP_MAX_SIZE);
-<<<<<<< HEAD
-
-        let mut account_node_iter = TrieNodeIter::new(
-=======
+
         let mut account_node_iter = TrieNodeIter::state_trie(
->>>>>>> 82d65059
             walker,
             hashed_cursor_factory.hashed_account_cursor().map_err(ProviderError::Database)?,
         );
