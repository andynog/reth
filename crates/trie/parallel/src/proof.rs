--- conflicted
+++ resolved
@@ -168,13 +168,9 @@
 
         // Create a hash builder to rebuild the root node since it is not available in the database.
         let retainer: ProofRetainer = targets.keys().map(Nibbles::unpack).collect();
-<<<<<<< HEAD
-        let mut hash_builder = HashBuilder::default().with_proof_retainer(retainer);
-=======
         let mut hash_builder = HashBuilder::default()
             .with_proof_retainer(retainer)
             .with_updates(self.collect_branch_node_hash_masks);
->>>>>>> b25005a7
 
         let mut storages = HashMap::default();
         let mut account_rlp = Vec::with_capacity(TRIE_ACCOUNT_RLP_MAX_SIZE);
