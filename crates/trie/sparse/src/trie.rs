--- conflicted
+++ resolved
@@ -2087,7 +2087,15 @@
         Self { wiped: true, ..Default::default() }
     }
 
-<<<<<<< HEAD
+    /// Clears the updates, but keeps the backing data structures allocated.
+    ///
+    /// Sets `wiped` to `false`.
+    pub fn clear(&mut self) {
+        self.updated_nodes.clear();
+        self.removed_nodes.clear();
+        self.wiped = false;
+    }
+
     #[cfg(test)]
     fn updated_nodes_nibbles(&self) -> HashMap<Nibbles, BranchNodeCompact> {
         self.updated_nodes
@@ -2099,15 +2107,6 @@
     #[cfg(test)]
     fn removed_nodes_nibbles(&self) -> HashSet<Nibbles> {
         self.removed_nodes.iter().cloned().map(Into::into).collect()
-=======
-    /// Clears the updates, but keeps the backing data structures allocated.
-    ///
-    /// Sets `wiped` to `false`.
-    pub fn clear(&mut self) {
-        self.updated_nodes.clear();
-        self.removed_nodes.clear();
-        self.wiped = false;
->>>>>>> a4a9bcaa
     }
 }
 
@@ -3730,101 +3729,21 @@
         assert_eq!(sparse.root(), EMPTY_ROOT_HASH);
     }
 
-    #[test]
-<<<<<<< HEAD
-    fn packed_nibbles_extend_path_both_odd() {
-        // for example if we have 0x123, we're storing it as [0x12, 0x30], and we want to extend the
-        // path with 0x456, we need to end up with [0x12, 0x34, 0x56]
-        let mut first_path: PackedNibbles = PackedNibbles::from_nibbles([0x1, 0x2, 0x3]).into();
-        let second_path: PackedNibbles = PackedNibbles::from_nibbles([0x4, 0x5, 0x6]).into();
-
-        first_path.extend_path(&second_path);
-        let expected: PackedNibbles =
-            PackedNibbles::from_nibbles([0x1, 0x2, 0x3, 0x4, 0x5, 0x6]).into();
-        assert_eq!(first_path, expected, "Expected: {expected:?}, got: {first_path:?}");
-    }
-
-    #[test]
-    fn packed_nibbles_extend_path_first_odd() {
-        let mut first_path: PackedNibbles = PackedNibbles::from_nibbles([0x1, 0x2, 0x3]).into();
-        let second_path: PackedNibbles = PackedNibbles::from_nibbles([0x4, 0x5, 0x6, 0x7]).into();
-
-        first_path.extend_path(&second_path);
-        let expected: PackedNibbles =
-            PackedNibbles::from_nibbles([0x1, 0x2, 0x3, 0x4, 0x5, 0x6, 0x7]).into();
-        assert_eq!(first_path, expected, "Expected: {expected:?}, got: {first_path:?}");
-    }
-
-    #[test]
-    fn packed_nibbles_extend_path_second_odd() {
-        let mut first_path: PackedNibbles = PackedNibbles::from_nibbles([0x1, 0x2]).into();
-        let second_path: PackedNibbles = PackedNibbles::from_nibbles([0x3, 0x4, 0x5]).into();
-
-        first_path.extend_path(&second_path);
-        let expected: PackedNibbles = PackedNibbles::from_nibbles([0x1, 0x2, 0x3, 0x4, 0x5]).into();
-        assert_eq!(first_path, expected, "Expected: {expected:?}, got: {first_path:?}");
-    }
-
-    #[test]
-    fn packed_nibbles_extend_path_both_even() {
-        let mut first_path: PackedNibbles = PackedNibbles::from_nibbles([0x1, 0x2]).into();
-        let second_path: PackedNibbles = PackedNibbles::from_nibbles([0x3, 0x4]).into();
-
-        first_path.extend_path(&second_path);
-        let expected: PackedNibbles = PackedNibbles::from_nibbles([0x1, 0x2, 0x3, 0x4]).into();
-        assert_eq!(first_path, expected, "Expected: {expected:?}, got: {first_path:?}");
-    }
-
-    #[test]
-    fn packed_nibbles_extend_single_byte_path_even() {
-        let mut first_path: PackedNibbles = PackedNibbles::from_nibbles([0x1, 0x2]).into();
-        let second_path: PackedNibbles = PackedNibbles::from_nibbles([0x3]).into();
-
-        first_path.extend_path(&second_path);
-        let expected: PackedNibbles = PackedNibbles::from_nibbles([0x1, 0x2, 0x3]).into();
-        assert_eq!(first_path, expected, "Expected: {expected:?}, got: {first_path:?}");
-    }
-
-    #[test]
-    fn packed_nibbles_extend_single_byte_path_odd() {
-        let mut first_path: PackedNibbles = PackedNibbles::from_nibbles([0x1]).into();
-        let second_path: PackedNibbles = PackedNibbles::from_nibbles([0x2]).into();
-
-        first_path.extend_path(&second_path);
-        let expected: PackedNibbles = PackedNibbles::from_nibbles([0x1, 0x2]).into();
-        assert_eq!(first_path, expected, "Expected: {expected:?}, got: {first_path:?}");
-    }
-
-    #[test]
-    fn packed_nibbles_push_unchecked() {
-        let mut nibbles = PackedNibbles::default();
-        nibbles.push_unchecked(0x1);
-        assert_eq!(nibbles, PackedNibbles::from_nibbles([0x1]).into());
-
-        nibbles.push_unchecked(0x2);
-        assert_eq!(nibbles, PackedNibbles::from_nibbles([0x1, 0x2]).into());
-
-        nibbles.push_unchecked(0x3);
-        assert_eq!(nibbles, PackedNibbles::from_nibbles([0x1, 0x2, 0x3]).into());
-
-        nibbles.push_unchecked(0x4);
-        assert_eq!(nibbles, PackedNibbles::from_nibbles([0x1, 0x2, 0x3, 0x4]).into());
-=======
     fn sparse_trie_clear() {
         // tests that if we fill a sparse trie with some nodes and then clear it, it has the same
         // contents as an empty sparse trie
         let mut sparse = RevealedSparseTrie::default();
         let value = alloy_rlp::encode_fixed_size(&U256::ZERO).to_vec();
         sparse
-            .update_leaf(Nibbles::from_nibbles([0x5, 0x0, 0x2, 0x3, 0x1]), value.clone())
+            .update_leaf(PackedNibbles::from_nibbles([0x5, 0x0, 0x2, 0x3, 0x1]), value.clone())
             .unwrap();
         sparse
-            .update_leaf(Nibbles::from_nibbles([0x5, 0x0, 0x2, 0x3, 0x3]), value.clone())
+            .update_leaf(PackedNibbles::from_nibbles([0x5, 0x0, 0x2, 0x3, 0x3]), value.clone())
             .unwrap();
         sparse
-            .update_leaf(Nibbles::from_nibbles([0x5, 0x2, 0x0, 0x1, 0x3]), value.clone())
+            .update_leaf(PackedNibbles::from_nibbles([0x5, 0x2, 0x0, 0x1, 0x3]), value.clone())
             .unwrap();
-        sparse.update_leaf(Nibbles::from_nibbles([0x5, 0x3, 0x1, 0x0, 0x2]), value).unwrap();
+        sparse.update_leaf(PackedNibbles::from_nibbles([0x5, 0x3, 0x1, 0x0, 0x2]), value).unwrap();
 
         sparse.clear();
 
@@ -3832,11 +3751,90 @@
         // `RevealedSparseTrie` sets the root hash to `EMPTY_ROOT_HASH` in the constructor.
         //
         // The default impl is only used in tests.
-        sparse.nodes.insert(Nibbles::default(), SparseNode::Empty);
+        sparse.nodes.insert(PackedNibbles::default(), SparseNode::Empty);
 
         let empty_trie = RevealedSparseTrie::default();
         assert_eq!(empty_trie, sparse);
->>>>>>> a4a9bcaa
+    }
+
+    #[test]
+    fn packed_nibbles_extend_path_both_odd() {
+        // for example if we have 0x123, we're storing it as [0x12, 0x30], and we want to extend the
+        // path with 0x456, we need to end up with [0x12, 0x34, 0x56]
+        let mut first_path: PackedNibbles = PackedNibbles::from_nibbles([0x1, 0x2, 0x3]).into();
+        let second_path: PackedNibbles = PackedNibbles::from_nibbles([0x4, 0x5, 0x6]).into();
+
+        first_path.extend_path(&second_path);
+        let expected: PackedNibbles =
+            PackedNibbles::from_nibbles([0x1, 0x2, 0x3, 0x4, 0x5, 0x6]).into();
+        assert_eq!(first_path, expected, "Expected: {expected:?}, got: {first_path:?}");
+    }
+
+    #[test]
+    fn packed_nibbles_extend_path_first_odd() {
+        let mut first_path: PackedNibbles = PackedNibbles::from_nibbles([0x1, 0x2, 0x3]).into();
+        let second_path: PackedNibbles = PackedNibbles::from_nibbles([0x4, 0x5, 0x6, 0x7]).into();
+
+        first_path.extend_path(&second_path);
+        let expected: PackedNibbles =
+            PackedNibbles::from_nibbles([0x1, 0x2, 0x3, 0x4, 0x5, 0x6, 0x7]).into();
+        assert_eq!(first_path, expected, "Expected: {expected:?}, got: {first_path:?}");
+    }
+
+    #[test]
+    fn packed_nibbles_extend_path_second_odd() {
+        let mut first_path: PackedNibbles = PackedNibbles::from_nibbles([0x1, 0x2]).into();
+        let second_path: PackedNibbles = PackedNibbles::from_nibbles([0x3, 0x4, 0x5]).into();
+
+        first_path.extend_path(&second_path);
+        let expected: PackedNibbles = PackedNibbles::from_nibbles([0x1, 0x2, 0x3, 0x4, 0x5]).into();
+        assert_eq!(first_path, expected, "Expected: {expected:?}, got: {first_path:?}");
+    }
+
+    #[test]
+    fn packed_nibbles_extend_path_both_even() {
+        let mut first_path: PackedNibbles = PackedNibbles::from_nibbles([0x1, 0x2]).into();
+        let second_path: PackedNibbles = PackedNibbles::from_nibbles([0x3, 0x4]).into();
+
+        first_path.extend_path(&second_path);
+        let expected: PackedNibbles = PackedNibbles::from_nibbles([0x1, 0x2, 0x3, 0x4]).into();
+        assert_eq!(first_path, expected, "Expected: {expected:?}, got: {first_path:?}");
+    }
+
+    #[test]
+    fn packed_nibbles_extend_single_byte_path_even() {
+        let mut first_path: PackedNibbles = PackedNibbles::from_nibbles([0x1, 0x2]).into();
+        let second_path: PackedNibbles = PackedNibbles::from_nibbles([0x3]).into();
+
+        first_path.extend_path(&second_path);
+        let expected: PackedNibbles = PackedNibbles::from_nibbles([0x1, 0x2, 0x3]).into();
+        assert_eq!(first_path, expected, "Expected: {expected:?}, got: {first_path:?}");
+    }
+
+    #[test]
+    fn packed_nibbles_extend_single_byte_path_odd() {
+        let mut first_path: PackedNibbles = PackedNibbles::from_nibbles([0x1]).into();
+        let second_path: PackedNibbles = PackedNibbles::from_nibbles([0x2]).into();
+
+        first_path.extend_path(&second_path);
+        let expected: PackedNibbles = PackedNibbles::from_nibbles([0x1, 0x2]).into();
+        assert_eq!(first_path, expected, "Expected: {expected:?}, got: {first_path:?}");
+    }
+
+    #[test]
+    fn packed_nibbles_push_unchecked() {
+        let mut nibbles = PackedNibbles::default();
+        nibbles.push_unchecked(0x1);
+        assert_eq!(nibbles, PackedNibbles::from_nibbles([0x1]).into());
+
+        nibbles.push_unchecked(0x2);
+        assert_eq!(nibbles, PackedNibbles::from_nibbles([0x1, 0x2]).into());
+
+        nibbles.push_unchecked(0x3);
+        assert_eq!(nibbles, PackedNibbles::from_nibbles([0x1, 0x2, 0x3]).into());
+
+        nibbles.push_unchecked(0x4);
+        assert_eq!(nibbles, PackedNibbles::from_nibbles([0x1, 0x2, 0x3, 0x4]).into());
     }
 
     #[test]
