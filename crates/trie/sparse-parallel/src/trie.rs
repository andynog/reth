--- conflicted
+++ resolved
@@ -573,13 +573,6 @@
         // top-level `SparseTrieUpdates`.
         for (index, subtrie, update_actions) in rx {
             self.apply_subtrie_update_actions(update_actions);
-<<<<<<< HEAD
-            println!(
-                "DEBUG index:{index:?} root:{:?}",
-                subtrie.nodes.get(&subtrie.path).unwrap().hash()
-            );
-=======
->>>>>>> c2a45b32
             self.lower_subtries[index] = LowerSparseSubtrie::Revealed(subtrie);
         }
     }
