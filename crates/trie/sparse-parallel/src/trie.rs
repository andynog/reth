--- conflicted
+++ resolved
@@ -1627,23 +1627,17 @@
             SparseNode::Leaf { key, hash } => {
                 let mut path = path;
                 path.extend(key);
-<<<<<<< HEAD
                 println!(
                     "Leaf with path:{path:?} is in prefix_set:{:?}",
                     prefix_set_contains(&path)
                 );
-                if let Some(hash) = hash.filter(|_| !prefix_set_contains(&path)) {
-                    println!("DEBUG IN THE HASH BLOCK hash:{hash:?}");
-                    // If the node hash is already computed, and the node path is not in
-                    // the prefix set, return the pre-computed hash
-=======
                 let value = self.values.get(&path);
                 if let Some(hash) = hash.filter(|_| !prefix_set_contains(&path) || value.is_none())
                 {
+                    println!("DEBUG IN THE HASH BLOCK hash:{hash:?}");
                     // If the node hash is already computed, and either the node path is not in
                     // the prefix set or the leaf doesn't belong to the current trie (its value is
                     // absent), return the pre-computed hash
->>>>>>> 36d568a4
                     (RlpNode::word_rlp(&hash), SparseNodeType::Leaf)
                 } else {
                     println!("getting value from {:?}", self.values);
