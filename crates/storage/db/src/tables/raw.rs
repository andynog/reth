--- conflicted
+++ resolved
@@ -120,16 +120,10 @@
         Self { value: V::compress(value).into(), _phantom: std::marker::PhantomData }
     }
 
-<<<<<<< HEAD
-    /// Create new raw value from raw compressed value
-    pub fn new_raw(value: impl AsRef<[u8]>) -> Self {
-        Self { value: value.as_ref().to_vec(), _phantom: std::marker::PhantomData }
-=======
-    /// Creates a raw value from an existing `Vec`. Useful when we already have the compressed
+    /// Creates a raw value from an existing `Vec`. Useful when we already have the encoded
     /// value.
     pub fn from_vec(vec: Vec<u8>) -> Self {
         Self { value: vec, _phantom: std::marker::PhantomData }
->>>>>>> 17d94cf4
     }
 
     /// Returns the decompressed value.
