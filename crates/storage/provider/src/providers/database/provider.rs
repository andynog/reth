--- conflicted
+++ resolved
@@ -77,11 +77,7 @@
     cmp::Ordering,
     collections::{BTreeMap, BTreeSet},
     fmt::Debug,
-<<<<<<< HEAD
-    ops::{Deref, DerefMut, Range, RangeBounds, RangeFrom, RangeInclusive},
-=======
-    ops::{Deref, DerefMut, Not, Range, RangeBounds, RangeInclusive},
->>>>>>> 33bf2b2a
+    ops::{Deref, DerefMut, Not, Range, RangeBounds, RangeFrom, RangeInclusive},
     sync::{mpsc, Arc},
 };
 use tracing::{debug, trace};
@@ -291,10 +287,11 @@
         // Insert the blocks
         for ExecutedBlockWithTrieUpdates {
             block: ExecutedBlock { recovered_block, execution_output, hashed_state },
-            trie,
+            mut trie,
         } in blocks
         {
             let block_hash = recovered_block.hash();
+            let block_number = recovered_block.number();
             self.insert_block(Arc::unwrap_or_clone(recovered_block))?;
 
             // Write state and changesets to the database.
@@ -303,9 +300,18 @@
 
             // insert hashes and intermediate merkle nodes
             self.write_hashed_state(&Arc::unwrap_or_clone(hashed_state).into_sorted())?;
-            self.write_trie_updates(
-                trie.as_ref().ok_or(ProviderError::MissingTrieUpdates(block_hash))?,
-            )?;
+
+            let trie_updates =
+                trie.take_present().ok_or(ProviderError::MissingTrieUpdates(block_hash))?;
+
+            // sort trie updates and insert changesets
+            // TODO(mediocregopher): We should rework `write_trie_updates` to also accept a
+            // `TrieUpdatesSorted`, and then the `trie` field of `ExecutedBlockWithTrieUpdates` to
+            // carry a TrieUpdatesSorted.
+            let trie_updates_sorted = (*trie_updates).clone().into_sorted();
+            self.write_trie_changesets(block_number, &trie_updates_sorted, None)?;
+
+            self.write_trie_updates(&trie_updates)?;
         }
 
         // update history indices
