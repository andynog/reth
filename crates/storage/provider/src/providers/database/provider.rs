use crate::{
    changesets_utils::{
        storage_trie_wiped_changeset_iter, StorageRevertsIter, StorageTrieCurrentValuesIter,
    },
    providers::{
        database::{chain::ChainStorage, metrics},
        static_file::StaticFileWriter,
        NodeTypesForProvider, StaticFileProvider,
    },
    to_range,
    traits::{
        AccountExtReader, BlockSource, ChangeSetReader, ReceiptProvider, StageCheckpointWriter,
    },
    AccountReader, BlockBodyWriter, BlockExecutionWriter, BlockHashReader, BlockNumReader,
    BlockReader, BlockWriter, BundleStateInit, ChainStateBlockReader, ChainStateBlockWriter,
    DBProvider, HashingWriter, HeaderProvider, HeaderSyncGapProvider, HistoricalStateProvider,
    HistoricalStateProviderRef, HistoryWriter, LatestStateProvider, LatestStateProviderRef,
    OriginalValuesKnown, ProviderError, PruneCheckpointReader, PruneCheckpointWriter, RevertsInit,
    StageCheckpointReader, StateProviderBox, StateWriter, StaticFileProviderFactory, StatsReader,
    StorageReader, StorageTrieWriter, TransactionVariant, TransactionsProvider,
    TransactionsProviderExt, TrieReader, TrieWriter,
};
use alloy_consensus::{
    transaction::{SignerRecoverable, TransactionMeta, TxHashRef},
    BlockHeader, TxReceipt,
};
use alloy_eips::BlockHashOrNumber;
use alloy_primitives::{
    keccak256,
    map::{hash_map, B256Map, HashMap, HashSet},
    Address, BlockHash, BlockNumber, TxHash, TxNumber, B256, U256,
};
use itertools::Itertools;
use rayon::slice::ParallelSliceMut;
use reth_chain_state::{ExecutedBlock, ExecutedBlockWithTrieUpdates};
use reth_chainspec::{ChainInfo, ChainSpecProvider, EthChainSpec, EthereumHardforks};
use reth_db_api::{
    cursor::{DbCursorRO, DbCursorRW, DbDupCursorRO, DbDupCursorRW},
    database::Database,
    models::{
        sharded_key, storage_sharded_key::StorageShardedKey, AccountBeforeTx, BlockNumberAddress,
        BlockNumberHashedAddress, ShardedKey, StoredBlockBodyIndices,
    },
    table::Table,
    tables,
    transaction::{DbTx, DbTxMut},
    BlockNumberList, PlainAccountState, PlainStorageState,
};
use reth_execution_types::{Chain, ExecutionOutcome};
use reth_node_types::{BlockTy, BodyTy, HeaderTy, NodeTypes, ReceiptTy, TxTy};
use reth_primitives_traits::{
    Account, Block as _, BlockBody as _, Bytecode, GotExpected, RecoveredBlock, SealedHeader,
    StorageEntry,
};
use reth_prune_types::{
    PruneCheckpoint, PruneMode, PruneModes, PruneSegment, MINIMUM_PRUNING_DISTANCE,
};
use reth_stages_types::{StageCheckpoint, StageId};
use reth_static_file_types::StaticFileSegment;
use reth_storage_api::{
    BlockBodyIndicesProvider, BlockBodyReader, NodePrimitivesProvider, StateProvider,
    StorageChangeSetReader, TryIntoHistoricalStateProvider,
};
use reth_storage_errors::provider::{ProviderResult, RootMismatch};
use reth_trie::{
    prefix_set::{PrefixSet, PrefixSetMut, TriePrefixSets},
    trie_cursor::{InMemoryTrieCursor, TrieCursor, TrieCursorIter},
    updates::{StorageTrieUpdates, StorageTrieUpdatesSorted, TrieUpdates, TrieUpdatesSorted},
    BranchNodeCompact, HashedPostStateSorted, Nibbles, StateRoot, StoredNibbles,
    StoredNibblesSubKey, TrieChangeSetsEntry,
};
use reth_trie_db::{DatabaseAccountTrieCursor, DatabaseStateRoot, DatabaseStorageTrieCursor};
use revm_database::states::{
    PlainStateReverts, PlainStorageChangeset, PlainStorageRevert, StateChangeset,
};
use std::{
    cmp::Ordering,
    collections::{BTreeMap, BTreeSet},
    fmt::Debug,
<<<<<<< HEAD
    ops::{Deref, DerefMut, Not, Range, RangeBounds, RangeFrom, RangeInclusive},
    sync::{mpsc, Arc},
=======
    ops::{Deref, DerefMut, Not, Range, RangeBounds, RangeInclusive},
    sync::Arc,
>>>>>>> e9598ba5
};
use tracing::{debug, trace};

/// A [`DatabaseProvider`] that holds a read-only database transaction.
pub type DatabaseProviderRO<DB, N> = DatabaseProvider<<DB as Database>::TX, N>;

/// A [`DatabaseProvider`] that holds a read-write database transaction.
///
/// Ideally this would be an alias type. However, there's some weird compiler error (<https://github.com/rust-lang/rust/issues/102211>), that forces us to wrap this in a struct instead.
/// Once that issue is solved, we can probably revert back to being an alias type.
#[derive(Debug)]
pub struct DatabaseProviderRW<DB: Database, N: NodeTypes>(
    pub DatabaseProvider<<DB as Database>::TXMut, N>,
);

impl<DB: Database, N: NodeTypes> Deref for DatabaseProviderRW<DB, N> {
    type Target = DatabaseProvider<<DB as Database>::TXMut, N>;

    fn deref(&self) -> &Self::Target {
        &self.0
    }
}

impl<DB: Database, N: NodeTypes> DerefMut for DatabaseProviderRW<DB, N> {
    fn deref_mut(&mut self) -> &mut Self::Target {
        &mut self.0
    }
}

impl<DB: Database, N: NodeTypes> AsRef<DatabaseProvider<<DB as Database>::TXMut, N>>
    for DatabaseProviderRW<DB, N>
{
    fn as_ref(&self) -> &DatabaseProvider<<DB as Database>::TXMut, N> {
        &self.0
    }
}

impl<DB: Database, N: NodeTypes + 'static> DatabaseProviderRW<DB, N> {
    /// Commit database transaction and static file if it exists.
    pub fn commit(self) -> ProviderResult<bool> {
        self.0.commit()
    }

    /// Consume `DbTx` or `DbTxMut`.
    pub fn into_tx(self) -> <DB as Database>::TXMut {
        self.0.into_tx()
    }
}

impl<DB: Database, N: NodeTypes> From<DatabaseProviderRW<DB, N>>
    for DatabaseProvider<<DB as Database>::TXMut, N>
{
    fn from(provider: DatabaseProviderRW<DB, N>) -> Self {
        provider.0
    }
}

/// A provider struct that fetches data from the database.
/// Wrapper around [`DbTx`] and [`DbTxMut`]. Example: [`HeaderProvider`] [`BlockHashReader`]
#[derive(Debug)]
pub struct DatabaseProvider<TX, N: NodeTypes> {
    /// Database transaction.
    tx: TX,
    /// Chain spec
    chain_spec: Arc<N::ChainSpec>,
    /// Static File provider
    static_file_provider: StaticFileProvider<N::Primitives>,
    /// Pruning configuration
    prune_modes: PruneModes,
    /// Node storage handler.
    storage: Arc<N::Storage>,
}

impl<TX, N: NodeTypes> DatabaseProvider<TX, N> {
    /// Returns reference to prune modes.
    pub const fn prune_modes_ref(&self) -> &PruneModes {
        &self.prune_modes
    }
}

impl<TX: DbTx + 'static, N: NodeTypes> DatabaseProvider<TX, N> {
    /// State provider for latest state
    pub fn latest<'a>(&'a self) -> Box<dyn StateProvider + 'a> {
        trace!(target: "providers::db", "Returning latest state provider");
        Box::new(LatestStateProviderRef::new(self))
    }

    /// Storage provider for state at that given block hash
    pub fn history_by_block_hash<'a>(
        &'a self,
        block_hash: BlockHash,
    ) -> ProviderResult<Box<dyn StateProvider + 'a>> {
        let mut block_number =
            self.block_number(block_hash)?.ok_or(ProviderError::BlockHashNotFound(block_hash))?;
        if block_number == self.best_block_number().unwrap_or_default() &&
            block_number == self.last_block_number().unwrap_or_default()
        {
            return Ok(Box::new(LatestStateProviderRef::new(self)))
        }

        // +1 as the changeset that we want is the one that was applied after this block.
        block_number += 1;

        let account_history_prune_checkpoint =
            self.get_prune_checkpoint(PruneSegment::AccountHistory)?;
        let storage_history_prune_checkpoint =
            self.get_prune_checkpoint(PruneSegment::StorageHistory)?;

        let mut state_provider = HistoricalStateProviderRef::new(self, block_number);

        // If we pruned account or storage history, we can't return state on every historical block.
        // Instead, we should cap it at the latest prune checkpoint for corresponding prune segment.
        if let Some(prune_checkpoint_block_number) =
            account_history_prune_checkpoint.and_then(|checkpoint| checkpoint.block_number)
        {
            state_provider = state_provider.with_lowest_available_account_history_block_number(
                prune_checkpoint_block_number + 1,
            );
        }
        if let Some(prune_checkpoint_block_number) =
            storage_history_prune_checkpoint.and_then(|checkpoint| checkpoint.block_number)
        {
            state_provider = state_provider.with_lowest_available_storage_history_block_number(
                prune_checkpoint_block_number + 1,
            );
        }

        Ok(Box::new(state_provider))
    }

    #[cfg(feature = "test-utils")]
    /// Sets the prune modes for provider.
    pub fn set_prune_modes(&mut self, prune_modes: PruneModes) {
        self.prune_modes = prune_modes;
    }
}

impl<TX, N: NodeTypes> NodePrimitivesProvider for DatabaseProvider<TX, N> {
    type Primitives = N::Primitives;
}

impl<TX, N: NodeTypes> StaticFileProviderFactory for DatabaseProvider<TX, N> {
    /// Returns a static file provider
    fn static_file_provider(&self) -> StaticFileProvider<Self::Primitives> {
        self.static_file_provider.clone()
    }
}

impl<TX: Debug + Send + Sync, N: NodeTypes<ChainSpec: EthChainSpec + 'static>> ChainSpecProvider
    for DatabaseProvider<TX, N>
{
    type ChainSpec = N::ChainSpec;

    fn chain_spec(&self) -> Arc<Self::ChainSpec> {
        self.chain_spec.clone()
    }
}

impl<TX: DbTxMut, N: NodeTypes> DatabaseProvider<TX, N> {
    /// Creates a provider with an inner read-write transaction.
    pub const fn new_rw(
        tx: TX,
        chain_spec: Arc<N::ChainSpec>,
        static_file_provider: StaticFileProvider<N::Primitives>,
        prune_modes: PruneModes,
        storage: Arc<N::Storage>,
    ) -> Self {
        Self { tx, chain_spec, static_file_provider, prune_modes, storage }
    }
}

impl<TX, N: NodeTypes> AsRef<Self> for DatabaseProvider<TX, N> {
    fn as_ref(&self) -> &Self {
        self
    }
}

impl<TX: DbTx + DbTxMut + 'static, N: NodeTypesForProvider> DatabaseProvider<TX, N> {
    /// Writes executed blocks and state to storage.
    pub fn save_blocks(
        &self,
        blocks: Vec<ExecutedBlockWithTrieUpdates<N::Primitives>>,
    ) -> ProviderResult<()> {
        if blocks.is_empty() {
            debug!(target: "providers::db", "Attempted to write empty block range");
            return Ok(())
        }

        // NOTE: checked non-empty above
        let first_block = blocks.first().unwrap().recovered_block();

        let last_block = blocks.last().unwrap().recovered_block();
        let first_number = first_block.number();
        let last_block_number = last_block.number();

        debug!(target: "providers::db", block_count = %blocks.len(), "Writing blocks and execution data to storage");

        // TODO: Do performant / batched writes for each type of object
        // instead of a loop over all blocks,
        // meaning:
        //  * blocks
        //  * state
        //  * hashed state
        //  * trie updates (cannot naively extend, need helper)
        //  * indices (already done basically)
        // Insert the blocks
        for ExecutedBlockWithTrieUpdates {
            block: ExecutedBlock { recovered_block, execution_output, hashed_state },
            mut trie,
        } in blocks
        {
            let block_hash = recovered_block.hash();
            let block_number = recovered_block.number();
            self.insert_block(Arc::unwrap_or_clone(recovered_block))?;

            // Write state and changesets to the database.
            // Must be written after blocks because of the receipt lookup.
            self.write_state(&execution_output, OriginalValuesKnown::No)?;

            // insert hashes and intermediate merkle nodes
            self.write_hashed_state(&Arc::unwrap_or_clone(hashed_state).into_sorted())?;

            let trie_updates =
                trie.take_present().ok_or(ProviderError::MissingTrieUpdates(block_hash))?;

            // sort trie updates and insert changesets
            // TODO(mediocregopher): We should rework `write_trie_updates` to also accept a
            // `TrieUpdatesSorted`, and then the `trie` field of `ExecutedBlockWithTrieUpdates` to
            // carry a TrieUpdatesSorted.
            let trie_updates_sorted = (*trie_updates).clone().into_sorted();
            self.write_trie_changesets(block_number, &trie_updates_sorted, None)?;

            self.write_trie_updates(&trie_updates)?;
        }

        // update history indices
        self.update_history_indices(first_number..=last_block_number)?;

        // Update pipeline progress
        self.update_pipeline_stages(last_block_number, false)?;

        debug!(target: "providers::db", range = ?first_number..=last_block_number, "Appended block data");

        Ok(())
    }

    /// Unwinds trie state for the given range.
    ///
    /// This includes calculating the resulted state root and comparing it with the parent block
    /// state root.
    pub fn unwind_trie_state_range(
        &self,
        range: RangeInclusive<BlockNumber>,
    ) -> ProviderResult<()> {
        let changed_accounts = self
            .tx
            .cursor_read::<tables::AccountChangeSets>()?
            .walk_range(range.clone())?
            .collect::<Result<Vec<_>, _>>()?;

        // Unwind account hashes. Add changed accounts to account prefix set.
        let hashed_addresses = self.unwind_account_hashing(changed_accounts.iter())?;
        let mut account_prefix_set = PrefixSetMut::with_capacity(hashed_addresses.len());
        let mut destroyed_accounts = HashSet::default();
        for (hashed_address, account) in hashed_addresses {
            account_prefix_set.insert(Nibbles::unpack(hashed_address));
            if account.is_none() {
                destroyed_accounts.insert(hashed_address);
            }
        }

        // Unwind account history indices.
        self.unwind_account_history_indices(changed_accounts.iter())?;
        let storage_range = BlockNumberAddress::range(range.clone());

        let changed_storages = self
            .tx
            .cursor_read::<tables::StorageChangeSets>()?
            .walk_range(storage_range)?
            .collect::<Result<Vec<_>, _>>()?;

        // Unwind storage hashes. Add changed account and storage keys to corresponding prefix
        // sets.
        let mut storage_prefix_sets = B256Map::<PrefixSet>::default();
        let storage_entries = self.unwind_storage_hashing(changed_storages.iter().copied())?;
        for (hashed_address, hashed_slots) in storage_entries {
            account_prefix_set.insert(Nibbles::unpack(hashed_address));
            let mut storage_prefix_set = PrefixSetMut::with_capacity(hashed_slots.len());
            for slot in hashed_slots {
                storage_prefix_set.insert(Nibbles::unpack(slot));
            }
            storage_prefix_sets.insert(hashed_address, storage_prefix_set.freeze());
        }

        // Unwind storage history indices.
        self.unwind_storage_history_indices(changed_storages.iter().copied())?;

        // Calculate the reverted merkle root.
        // This is the same as `StateRoot::incremental_root_with_updates`, only the prefix sets
        // are pre-loaded.
        let prefix_sets = TriePrefixSets {
            account_prefix_set: account_prefix_set.freeze(),
            storage_prefix_sets,
            destroyed_accounts,
        };
        let (new_state_root, trie_updates) = StateRoot::from_tx(&self.tx)
            .with_prefix_sets(prefix_sets)
            .root_with_updates()
            .map_err(reth_db_api::DatabaseError::from)?;

        let parent_number = range.start().saturating_sub(1);
        let parent_state_root = self
            .header_by_number(parent_number)?
            .ok_or_else(|| ProviderError::HeaderNotFound(parent_number.into()))?
            .state_root();

        // state root should be always correct as we are reverting state.
        // but for sake of double verification we will check it again.
        if new_state_root != parent_state_root {
            let parent_hash = self
                .block_hash(parent_number)?
                .ok_or_else(|| ProviderError::HeaderNotFound(parent_number.into()))?;
            return Err(ProviderError::UnwindStateRootMismatch(Box::new(RootMismatch {
                root: GotExpected { got: new_state_root, expected: parent_state_root },
                block_number: parent_number,
                block_hash: parent_hash,
            })))
        }
        self.write_trie_updates(&trie_updates)?;

        Ok(())
    }

    /// Removes receipts from all transactions starting with provided number (inclusive).
    fn remove_receipts_from(
        &self,
        from_tx: TxNumber,
        last_block: BlockNumber,
    ) -> ProviderResult<()> {
        // iterate over block body and remove receipts
        self.remove::<tables::Receipts<ReceiptTy<N>>>(from_tx..)?;

        if !self.prune_modes.has_receipts_pruning() {
            let static_file_receipt_num =
                self.static_file_provider.get_highest_static_file_tx(StaticFileSegment::Receipts);

            let to_delete = static_file_receipt_num
                .map(|static_num| (static_num + 1).saturating_sub(from_tx))
                .unwrap_or_default();

            self.static_file_provider
                .latest_writer(StaticFileSegment::Receipts)?
                .prune_receipts(to_delete, last_block)?;
        }

        Ok(())
    }
}

impl<TX: DbTx + 'static, N: NodeTypes> TryIntoHistoricalStateProvider for DatabaseProvider<TX, N> {
    fn try_into_history_at_block(
        self,
        mut block_number: BlockNumber,
    ) -> ProviderResult<StateProviderBox> {
        // if the block number is the same as the currently best block number on disk we can use the
        // latest state provider here
        if block_number == self.best_block_number().unwrap_or_default() {
            return Ok(Box::new(LatestStateProvider::new(self)))
        }

        // +1 as the changeset that we want is the one that was applied after this block.
        block_number += 1;

        let account_history_prune_checkpoint =
            self.get_prune_checkpoint(PruneSegment::AccountHistory)?;
        let storage_history_prune_checkpoint =
            self.get_prune_checkpoint(PruneSegment::StorageHistory)?;

        let mut state_provider = HistoricalStateProvider::new(self, block_number);

        // If we pruned account or storage history, we can't return state on every historical block.
        // Instead, we should cap it at the latest prune checkpoint for corresponding prune segment.
        if let Some(prune_checkpoint_block_number) =
            account_history_prune_checkpoint.and_then(|checkpoint| checkpoint.block_number)
        {
            state_provider = state_provider.with_lowest_available_account_history_block_number(
                prune_checkpoint_block_number + 1,
            );
        }
        if let Some(prune_checkpoint_block_number) =
            storage_history_prune_checkpoint.and_then(|checkpoint| checkpoint.block_number)
        {
            state_provider = state_provider.with_lowest_available_storage_history_block_number(
                prune_checkpoint_block_number + 1,
            );
        }

        Ok(Box::new(state_provider))
    }
}

/// For a given key, unwind all history shards that contain block numbers at or above the given
/// block number.
///
/// S - Sharded key subtype.
/// T - Table to walk over.
/// C - Cursor implementation.
///
/// This function walks the entries from the given start key and deletes all shards that belong to
/// the key and contain block numbers at or above the given block number. Shards entirely below
/// the block number are preserved.
///
/// The boundary shard (the shard that spans across the block number) is removed from the database.
/// Any indices that are below the block number are filtered out and returned for reinsertion.
/// The boundary shard is returned for reinsertion (if it's not empty).
fn unwind_history_shards<S, T, C>(
    cursor: &mut C,
    start_key: T::Key,
    block_number: BlockNumber,
    mut shard_belongs_to_key: impl FnMut(&T::Key) -> bool,
) -> ProviderResult<Vec<u64>>
where
    T: Table<Value = BlockNumberList>,
    T::Key: AsRef<ShardedKey<S>>,
    C: DbCursorRO<T> + DbCursorRW<T>,
{
    // Start from the given key and iterate through shards
    let mut item = cursor.seek_exact(start_key)?;
    while let Some((sharded_key, list)) = item {
        // If the shard does not belong to the key, break.
        if !shard_belongs_to_key(&sharded_key) {
            break
        }

        // Always delete the current shard from the database first
        // We'll decide later what (if anything) to reinsert
        cursor.delete_current()?;

        // Get the first (lowest) block number in this shard
        // All block numbers in a shard are sorted in ascending order
        let first = list.iter().next().expect("List can't be empty");

        // Case 1: Entire shard is at or above the unwinding point
        // Keep it deleted (don't return anything for reinsertion)
        if first >= block_number {
            item = cursor.prev()?;
            continue
        }
        // Case 2: This is a boundary shard (spans across the unwinding point)
        // The shard contains some blocks below and some at/above the unwinding point
        else if block_number <= sharded_key.as_ref().highest_block_number {
            // Return only the block numbers that are below the unwinding point
            // These will be reinserted to preserve the historical data
            return Ok(list.iter().take_while(|i| *i < block_number).collect::<Vec<_>>())
        }
        // Case 3: Entire shard is below the unwinding point
        // Return all block numbers for reinsertion (preserve entire shard)
        return Ok(list.iter().collect::<Vec<_>>())
    }

    // No shards found or all processed
    Ok(Vec::new())
}

impl<TX: DbTx + 'static, N: NodeTypesForProvider> DatabaseProvider<TX, N> {
    /// Creates a provider with an inner read-only transaction.
    pub const fn new(
        tx: TX,
        chain_spec: Arc<N::ChainSpec>,
        static_file_provider: StaticFileProvider<N::Primitives>,
        prune_modes: PruneModes,
        storage: Arc<N::Storage>,
    ) -> Self {
        Self { tx, chain_spec, static_file_provider, prune_modes, storage }
    }

    /// Consume `DbTx` or `DbTxMut`.
    pub fn into_tx(self) -> TX {
        self.tx
    }

    /// Pass `DbTx` or `DbTxMut` mutable reference.
    pub const fn tx_mut(&mut self) -> &mut TX {
        &mut self.tx
    }

    /// Pass `DbTx` or `DbTxMut` immutable reference.
    pub const fn tx_ref(&self) -> &TX {
        &self.tx
    }

    /// Returns a reference to the chain specification.
    pub fn chain_spec(&self) -> &N::ChainSpec {
        &self.chain_spec
    }
}

impl<TX: DbTx + 'static, N: NodeTypesForProvider> DatabaseProvider<TX, N> {
    fn recovered_block<H, HF, B, BF>(
        &self,
        id: BlockHashOrNumber,
        _transaction_kind: TransactionVariant,
        header_by_number: HF,
        construct_block: BF,
    ) -> ProviderResult<Option<B>>
    where
        H: AsRef<HeaderTy<N>>,
        HF: FnOnce(BlockNumber) -> ProviderResult<Option<H>>,
        BF: FnOnce(H, BodyTy<N>, Vec<Address>) -> ProviderResult<Option<B>>,
    {
        let Some(block_number) = self.convert_hash_or_number(id)? else { return Ok(None) };
        let Some(header) = header_by_number(block_number)? else { return Ok(None) };

        // Get the block body
        //
        // If the body indices are not found, this means that the transactions either do not exist
        // in the database yet, or they do exit but are not indexed. If they exist but are not
        // indexed, we don't have enough information to return the block anyways, so we return
        // `None`.
        let Some(body) = self.block_body_indices(block_number)? else { return Ok(None) };

        let tx_range = body.tx_num_range();

        let (transactions, senders) = if tx_range.is_empty() {
            (vec![], vec![])
        } else {
            (self.transactions_by_tx_range(tx_range.clone())?, self.senders_by_tx_range(tx_range)?)
        };

        let body = self
            .storage
            .reader()
            .read_block_bodies(self, vec![(header.as_ref(), transactions)])?
            .pop()
            .ok_or(ProviderError::InvalidStorageOutput)?;

        construct_block(header, body, senders)
    }

    /// Returns a range of blocks from the database.
    ///
    /// Uses the provided `headers_range` to get the headers for the range, and `assemble_block` to
    /// construct blocks from the following inputs:
    ///     – Header
    ///     - Range of transaction numbers
    ///     – Ommers
    ///     – Withdrawals
    ///     – Senders
    fn block_range<F, H, HF, R>(
        &self,
        range: RangeInclusive<BlockNumber>,
        headers_range: HF,
        mut assemble_block: F,
    ) -> ProviderResult<Vec<R>>
    where
        H: AsRef<HeaderTy<N>>,
        HF: FnOnce(RangeInclusive<BlockNumber>) -> ProviderResult<Vec<H>>,
        F: FnMut(H, BodyTy<N>, Range<TxNumber>) -> ProviderResult<R>,
    {
        if range.is_empty() {
            return Ok(Vec::new())
        }

        let len = range.end().saturating_sub(*range.start()) as usize;
        let mut blocks = Vec::with_capacity(len);

        let headers = headers_range(range.clone())?;

        // If the body indices are not found, this means that the transactions either do
        // not exist in the database yet, or they do exit but are
        // not indexed. If they exist but are not indexed, we don't
        // have enough information to return the block anyways, so
        // we skip the block.
        let present_headers = self
            .block_body_indices_range(range)?
            .into_iter()
            .map(|b| b.tx_num_range())
            .zip(headers)
            .collect::<Vec<_>>();

        let mut inputs = Vec::new();
        for (tx_range, header) in &present_headers {
            let transactions = if tx_range.is_empty() {
                Vec::new()
            } else {
                self.transactions_by_tx_range(tx_range.clone())?
            };

            inputs.push((header.as_ref(), transactions));
        }

        let bodies = self.storage.reader().read_block_bodies(self, inputs)?;

        for ((tx_range, header), body) in present_headers.into_iter().zip(bodies) {
            blocks.push(assemble_block(header, body, tx_range)?);
        }

        Ok(blocks)
    }

    /// Returns a range of blocks from the database, along with the senders of each
    /// transaction in the blocks.
    ///
    /// Uses the provided `headers_range` to get the headers for the range, and `assemble_block` to
    /// construct blocks from the following inputs:
    ///     – Header
    ///     - Transactions
    ///     – Ommers
    ///     – Withdrawals
    ///     – Senders
    fn block_with_senders_range<H, HF, B, BF>(
        &self,
        range: RangeInclusive<BlockNumber>,
        headers_range: HF,
        assemble_block: BF,
    ) -> ProviderResult<Vec<B>>
    where
        H: AsRef<HeaderTy<N>>,
        HF: Fn(RangeInclusive<BlockNumber>) -> ProviderResult<Vec<H>>,
        BF: Fn(H, BodyTy<N>, Vec<Address>) -> ProviderResult<B>,
    {
        let mut senders_cursor = self.tx.cursor_read::<tables::TransactionSenders>()?;

        self.block_range(range, headers_range, |header, body, tx_range| {
            let senders = if tx_range.is_empty() {
                Vec::new()
            } else {
                // fetch senders from the senders table
                let known_senders =
                    senders_cursor
                        .walk_range(tx_range.clone())?
                        .collect::<Result<HashMap<_, _>, _>>()?;

                let mut senders = Vec::with_capacity(body.transactions().len());
                for (tx_num, tx) in tx_range.zip(body.transactions()) {
                    match known_senders.get(&tx_num) {
                        None => {
                            // recover the sender from the transaction if not found
                            let sender = tx.recover_signer_unchecked()?;
                            senders.push(sender);
                        }
                        Some(sender) => senders.push(*sender),
                    }
                }

                senders
            };

            assemble_block(header, body, senders)
        })
    }

    /// Populate a [`BundleStateInit`] and [`RevertsInit`] using cursors over the
    /// [`PlainAccountState`] and [`PlainStorageState`] tables, based on the given storage and
    /// account changesets.
    fn populate_bundle_state<A, S>(
        &self,
        account_changeset: Vec<(u64, AccountBeforeTx)>,
        storage_changeset: Vec<(BlockNumberAddress, StorageEntry)>,
        plain_accounts_cursor: &mut A,
        plain_storage_cursor: &mut S,
    ) -> ProviderResult<(BundleStateInit, RevertsInit)>
    where
        A: DbCursorRO<PlainAccountState>,
        S: DbDupCursorRO<PlainStorageState>,
    {
        // iterate previous value and get plain state value to create changeset
        // Double option around Account represent if Account state is know (first option) and
        // account is removed (Second Option)
        let mut state: BundleStateInit = HashMap::default();

        // This is not working for blocks that are not at tip. as plain state is not the last
        // state of end range. We should rename the functions or add support to access
        // History state. Accessing history state can be tricky but we are not gaining
        // anything.

        let mut reverts: RevertsInit = HashMap::default();

        // add account changeset changes
        for (block_number, account_before) in account_changeset.into_iter().rev() {
            let AccountBeforeTx { info: old_info, address } = account_before;
            match state.entry(address) {
                hash_map::Entry::Vacant(entry) => {
                    let new_info = plain_accounts_cursor.seek_exact(address)?.map(|kv| kv.1);
                    entry.insert((old_info, new_info, HashMap::default()));
                }
                hash_map::Entry::Occupied(mut entry) => {
                    // overwrite old account state.
                    entry.get_mut().0 = old_info;
                }
            }
            // insert old info into reverts.
            reverts.entry(block_number).or_default().entry(address).or_default().0 = Some(old_info);
        }

        // add storage changeset changes
        for (block_and_address, old_storage) in storage_changeset.into_iter().rev() {
            let BlockNumberAddress((block_number, address)) = block_and_address;
            // get account state or insert from plain state.
            let account_state = match state.entry(address) {
                hash_map::Entry::Vacant(entry) => {
                    let present_info = plain_accounts_cursor.seek_exact(address)?.map(|kv| kv.1);
                    entry.insert((present_info, present_info, HashMap::default()))
                }
                hash_map::Entry::Occupied(entry) => entry.into_mut(),
            };

            // match storage.
            match account_state.2.entry(old_storage.key) {
                hash_map::Entry::Vacant(entry) => {
                    let new_storage = plain_storage_cursor
                        .seek_by_key_subkey(address, old_storage.key)?
                        .filter(|storage| storage.key == old_storage.key)
                        .unwrap_or_default();
                    entry.insert((old_storage.value, new_storage.value));
                }
                hash_map::Entry::Occupied(mut entry) => {
                    entry.get_mut().0 = old_storage.value;
                }
            };

            reverts
                .entry(block_number)
                .or_default()
                .entry(address)
                .or_default()
                .1
                .push(old_storage);
        }

        Ok((state, reverts))
    }
}

impl<TX: DbTxMut + DbTx + 'static, N: NodeTypes> DatabaseProvider<TX, N> {
    /// Load shard and remove it. If list is empty, last shard was full or
    /// there are no shards at all.
    fn take_shard<T>(
        &self,
        cursor: &mut <TX as DbTxMut>::CursorMut<T>,
        key: T::Key,
    ) -> ProviderResult<Vec<u64>>
    where
        T: Table<Value = BlockNumberList>,
    {
        if let Some((_, list)) = cursor.seek_exact(key)? {
            // delete old shard so new one can be inserted.
            cursor.delete_current()?;
            let list = list.iter().collect::<Vec<_>>();
            return Ok(list)
        }
        Ok(Vec::new())
    }

    /// Insert history index to the database.
    ///
    /// For each updated partial key, this function removes the last shard from
    /// the database (if any), appends the new indices to it, chunks the resulting integer list and
    /// inserts the new shards back into the database.
    ///
    /// This function is used by history indexing stages.
    fn append_history_index<P, T>(
        &self,
        index_updates: impl IntoIterator<Item = (P, impl IntoIterator<Item = u64>)>,
        mut sharded_key_factory: impl FnMut(P, BlockNumber) -> T::Key,
    ) -> ProviderResult<()>
    where
        P: Copy,
        T: Table<Value = BlockNumberList>,
    {
        let mut cursor = self.tx.cursor_write::<T>()?;
        for (partial_key, indices) in index_updates {
            let mut last_shard =
                self.take_shard::<T>(&mut cursor, sharded_key_factory(partial_key, u64::MAX))?;
            last_shard.extend(indices);
            // Chunk indices and insert them in shards of N size.
            let mut chunks = last_shard.chunks(sharded_key::NUM_OF_INDICES_IN_SHARD).peekable();
            while let Some(list) = chunks.next() {
                let highest_block_number = if chunks.peek().is_some() {
                    *list.last().expect("`chunks` does not return empty list")
                } else {
                    // Insert last list with `u64::MAX`.
                    u64::MAX
                };
                cursor.insert(
                    sharded_key_factory(partial_key, highest_block_number),
                    &BlockNumberList::new_pre_sorted(list.iter().copied()),
                )?;
            }
        }
        Ok(())
    }
}

impl<TX: DbTx, N: NodeTypes> AccountReader for DatabaseProvider<TX, N> {
    fn basic_account(&self, address: &Address) -> ProviderResult<Option<Account>> {
        Ok(self.tx.get_by_encoded_key::<tables::PlainAccountState>(address)?)
    }
}

impl<TX: DbTx, N: NodeTypes> AccountExtReader for DatabaseProvider<TX, N> {
    fn changed_accounts_with_range(
        &self,
        range: impl RangeBounds<BlockNumber>,
    ) -> ProviderResult<BTreeSet<Address>> {
        self.tx
            .cursor_read::<tables::AccountChangeSets>()?
            .walk_range(range)?
            .map(|entry| {
                entry.map(|(_, account_before)| account_before.address).map_err(Into::into)
            })
            .collect()
    }

    fn basic_accounts(
        &self,
        iter: impl IntoIterator<Item = Address>,
    ) -> ProviderResult<Vec<(Address, Option<Account>)>> {
        let mut plain_accounts = self.tx.cursor_read::<tables::PlainAccountState>()?;
        Ok(iter
            .into_iter()
            .map(|address| plain_accounts.seek_exact(address).map(|a| (address, a.map(|(_, v)| v))))
            .collect::<Result<Vec<_>, _>>()?)
    }

    fn changed_accounts_and_blocks_with_range(
        &self,
        range: RangeInclusive<BlockNumber>,
    ) -> ProviderResult<BTreeMap<Address, Vec<u64>>> {
        let mut changeset_cursor = self.tx.cursor_read::<tables::AccountChangeSets>()?;

        let account_transitions = changeset_cursor.walk_range(range)?.try_fold(
            BTreeMap::new(),
            |mut accounts: BTreeMap<Address, Vec<u64>>, entry| -> ProviderResult<_> {
                let (index, account) = entry?;
                accounts.entry(account.address).or_default().push(index);
                Ok(accounts)
            },
        )?;

        Ok(account_transitions)
    }
}

impl<TX: DbTx, N: NodeTypes> StorageChangeSetReader for DatabaseProvider<TX, N> {
    fn storage_changeset(
        &self,
        block_number: BlockNumber,
    ) -> ProviderResult<Vec<(BlockNumberAddress, StorageEntry)>> {
        let range = block_number..=block_number;
        let storage_range = BlockNumberAddress::range(range);
        self.tx
            .cursor_dup_read::<tables::StorageChangeSets>()?
            .walk_range(storage_range)?
            .map(|result| -> ProviderResult<_> { Ok(result?) })
            .collect()
    }
}

impl<TX: DbTx, N: NodeTypes> ChangeSetReader for DatabaseProvider<TX, N> {
    fn account_block_changeset(
        &self,
        block_number: BlockNumber,
    ) -> ProviderResult<Vec<AccountBeforeTx>> {
        let range = block_number..=block_number;
        self.tx
            .cursor_read::<tables::AccountChangeSets>()?
            .walk_range(range)?
            .map(|result| -> ProviderResult<_> {
                let (_, account_before) = result?;
                Ok(account_before)
            })
            .collect()
    }
}

impl<TX: DbTx + 'static, N: NodeTypesForProvider> HeaderSyncGapProvider
    for DatabaseProvider<TX, N>
{
    type Header = HeaderTy<N>;

    fn local_tip_header(
        &self,
        highest_uninterrupted_block: BlockNumber,
    ) -> ProviderResult<SealedHeader<Self::Header>> {
        let static_file_provider = self.static_file_provider();

        // Make sure Headers static file is at the same height. If it's further, this
        // input execution was interrupted previously and we need to unwind the static file.
        let next_static_file_block_num = static_file_provider
            .get_highest_static_file_block(StaticFileSegment::Headers)
            .map(|id| id + 1)
            .unwrap_or_default();
        let next_block = highest_uninterrupted_block + 1;

        match next_static_file_block_num.cmp(&next_block) {
            // The node shutdown between an executed static file commit and before the database
            // commit, so we need to unwind the static files.
            Ordering::Greater => {
                let mut static_file_producer =
                    static_file_provider.latest_writer(StaticFileSegment::Headers)?;
                static_file_producer.prune_headers(next_static_file_block_num - next_block)?;
                // Since this is a database <-> static file inconsistency, we commit the change
                // straight away.
                static_file_producer.commit()?
            }
            Ordering::Less => {
                // There's either missing or corrupted files.
                return Err(ProviderError::HeaderNotFound(next_static_file_block_num.into()))
            }
            Ordering::Equal => {}
        }

        let local_head = static_file_provider
            .sealed_header(highest_uninterrupted_block)?
            .ok_or_else(|| ProviderError::HeaderNotFound(highest_uninterrupted_block.into()))?;

        Ok(local_head)
    }
}

impl<TX: DbTx + 'static, N: NodeTypesForProvider> HeaderProvider for DatabaseProvider<TX, N> {
    type Header = HeaderTy<N>;

    fn header(&self, block_hash: BlockHash) -> ProviderResult<Option<Self::Header>> {
        if let Some(num) = self.block_number(block_hash)? {
            Ok(self.header_by_number(num)?)
        } else {
            Ok(None)
        }
    }

    fn header_by_number(&self, num: BlockNumber) -> ProviderResult<Option<Self::Header>> {
        self.static_file_provider.header_by_number(num)
    }

    fn header_td(&self, block_hash: BlockHash) -> ProviderResult<Option<U256>> {
        if let Some(num) = self.block_number(block_hash)? {
            self.header_td_by_number(num)
        } else {
            Ok(None)
        }
    }

    fn header_td_by_number(&self, number: BlockNumber) -> ProviderResult<Option<U256>> {
        if self.chain_spec.is_paris_active_at_block(number) &&
            let Some(td) = self.chain_spec.final_paris_total_difficulty()
        {
            // if this block is higher than the final paris(merge) block, return the final paris
            // difficulty
            return Ok(Some(td))
        }

        self.static_file_provider.header_td_by_number(number)
    }

    fn headers_range(
        &self,
        range: impl RangeBounds<BlockNumber>,
    ) -> ProviderResult<Vec<Self::Header>> {
        self.static_file_provider.headers_range(range)
    }

    fn sealed_header(
        &self,
        number: BlockNumber,
    ) -> ProviderResult<Option<SealedHeader<Self::Header>>> {
        self.static_file_provider.sealed_header(number)
    }

    fn sealed_headers_while(
        &self,
        range: impl RangeBounds<BlockNumber>,
        predicate: impl FnMut(&SealedHeader<Self::Header>) -> bool,
    ) -> ProviderResult<Vec<SealedHeader<Self::Header>>> {
        self.static_file_provider.sealed_headers_while(range, predicate)
    }
}

impl<TX: DbTx + 'static, N: NodeTypes> BlockHashReader for DatabaseProvider<TX, N> {
    fn block_hash(&self, number: u64) -> ProviderResult<Option<B256>> {
        self.static_file_provider.block_hash(number)
    }

    fn canonical_hashes_range(
        &self,
        start: BlockNumber,
        end: BlockNumber,
    ) -> ProviderResult<Vec<B256>> {
        self.static_file_provider.canonical_hashes_range(start, end)
    }
}

impl<TX: DbTx + 'static, N: NodeTypes> BlockNumReader for DatabaseProvider<TX, N> {
    fn chain_info(&self) -> ProviderResult<ChainInfo> {
        let best_number = self.best_block_number()?;
        let best_hash = self.block_hash(best_number)?.unwrap_or_default();
        Ok(ChainInfo { best_hash, best_number })
    }

    fn best_block_number(&self) -> ProviderResult<BlockNumber> {
        // The best block number is tracked via the finished stage which gets updated in the same tx
        // when new blocks committed
        Ok(self
            .get_stage_checkpoint(StageId::Finish)?
            .map(|checkpoint| checkpoint.block_number)
            .unwrap_or_default())
    }

    fn last_block_number(&self) -> ProviderResult<BlockNumber> {
        self.static_file_provider.last_block_number()
    }

    fn block_number(&self, hash: B256) -> ProviderResult<Option<BlockNumber>> {
        Ok(self.tx.get::<tables::HeaderNumbers>(hash)?)
    }
}

impl<TX: DbTx + 'static, N: NodeTypesForProvider> BlockReader for DatabaseProvider<TX, N> {
    type Block = BlockTy<N>;

    fn find_block_by_hash(
        &self,
        hash: B256,
        source: BlockSource,
    ) -> ProviderResult<Option<Self::Block>> {
        if source.is_canonical() {
            self.block(hash.into())
        } else {
            Ok(None)
        }
    }

    /// Returns the block with matching number from database.
    ///
    /// If the header for this block is not found, this returns `None`.
    /// If the header is found, but the transactions either do not exist, or are not indexed, this
    /// will return None.
    fn block(&self, id: BlockHashOrNumber) -> ProviderResult<Option<Self::Block>> {
        if let Some(number) = self.convert_hash_or_number(id)? &&
            let Some(header) = self.header_by_number(number)?
        {
            // If the body indices are not found, this means that the transactions either do not
            // exist in the database yet, or they do exit but are not indexed.
            // If they exist but are not indexed, we don't have enough
            // information to return the block anyways, so we return `None`.
            let Some(transactions) = self.transactions_by_block(number.into())? else {
                return Ok(None)
            };

            let body = self
                .storage
                .reader()
                .read_block_bodies(self, vec![(&header, transactions)])?
                .pop()
                .ok_or(ProviderError::InvalidStorageOutput)?;

            return Ok(Some(Self::Block::new(header, body)))
        }

        Ok(None)
    }

    fn pending_block(&self) -> ProviderResult<Option<RecoveredBlock<Self::Block>>> {
        Ok(None)
    }

    fn pending_block_and_receipts(
        &self,
    ) -> ProviderResult<Option<(RecoveredBlock<Self::Block>, Vec<Self::Receipt>)>> {
        Ok(None)
    }

    /// Returns the block with senders with matching number or hash from database.
    ///
    /// **NOTE: The transactions have invalid hashes, since they would need to be calculated on the
    /// spot, and we want fast querying.**
    ///
    /// If the header for this block is not found, this returns `None`.
    /// If the header is found, but the transactions either do not exist, or are not indexed, this
    /// will return None.
    fn recovered_block(
        &self,
        id: BlockHashOrNumber,
        transaction_kind: TransactionVariant,
    ) -> ProviderResult<Option<RecoveredBlock<Self::Block>>> {
        self.recovered_block(
            id,
            transaction_kind,
            |block_number| self.header_by_number(block_number),
            |header, body, senders| {
                Self::Block::new(header, body)
                    // Note: we're using unchecked here because we know the block contains valid txs
                    // wrt to its height and can ignore the s value check so pre
                    // EIP-2 txs are allowed
                    .try_into_recovered_unchecked(senders)
                    .map(Some)
                    .map_err(|_| ProviderError::SenderRecoveryError)
            },
        )
    }

    fn sealed_block_with_senders(
        &self,
        id: BlockHashOrNumber,
        transaction_kind: TransactionVariant,
    ) -> ProviderResult<Option<RecoveredBlock<Self::Block>>> {
        self.recovered_block(
            id,
            transaction_kind,
            |block_number| self.sealed_header(block_number),
            |header, body, senders| {
                Self::Block::new_sealed(header, body)
                    // Note: we're using unchecked here because we know the block contains valid txs
                    // wrt to its height and can ignore the s value check so pre
                    // EIP-2 txs are allowed
                    .try_with_senders_unchecked(senders)
                    .map(Some)
                    .map_err(|_| ProviderError::SenderRecoveryError)
            },
        )
    }

    fn block_range(&self, range: RangeInclusive<BlockNumber>) -> ProviderResult<Vec<Self::Block>> {
        self.block_range(
            range,
            |range| self.headers_range(range),
            |header, body, _| Ok(Self::Block::new(header, body)),
        )
    }

    fn block_with_senders_range(
        &self,
        range: RangeInclusive<BlockNumber>,
    ) -> ProviderResult<Vec<RecoveredBlock<Self::Block>>> {
        self.block_with_senders_range(
            range,
            |range| self.headers_range(range),
            |header, body, senders| {
                Self::Block::new(header, body)
                    .try_into_recovered_unchecked(senders)
                    .map_err(|_| ProviderError::SenderRecoveryError)
            },
        )
    }

    fn recovered_block_range(
        &self,
        range: RangeInclusive<BlockNumber>,
    ) -> ProviderResult<Vec<RecoveredBlock<Self::Block>>> {
        self.block_with_senders_range(
            range,
            |range| self.sealed_headers_range(range),
            |header, body, senders| {
                Self::Block::new_sealed(header, body)
                    .try_with_senders(senders)
                    .map_err(|_| ProviderError::SenderRecoveryError)
            },
        )
    }

    fn block_by_transaction_id(&self, id: TxNumber) -> ProviderResult<Option<BlockNumber>> {
        Ok(self
            .tx
            .cursor_read::<tables::TransactionBlocks>()?
            .seek(id)
            .map(|b| b.map(|(_, bn)| bn))?)
    }
}

impl<TX: DbTx + 'static, N: NodeTypesForProvider> TransactionsProviderExt
    for DatabaseProvider<TX, N>
{
    /// Recovers transaction hashes by walking through `Transactions` table and
    /// calculating them in a parallel manner. Returned unsorted.
    fn transaction_hashes_by_range(
        &self,
        tx_range: Range<TxNumber>,
    ) -> ProviderResult<Vec<(TxHash, TxNumber)>> {
        self.static_file_provider.transaction_hashes_by_range(tx_range)
    }
}

// Calculates the hash of the given transaction
impl<TX: DbTx + 'static, N: NodeTypesForProvider> TransactionsProvider for DatabaseProvider<TX, N> {
    type Transaction = TxTy<N>;

    fn transaction_id(&self, tx_hash: TxHash) -> ProviderResult<Option<TxNumber>> {
        Ok(self.tx.get::<tables::TransactionHashNumbers>(tx_hash)?)
    }

    fn transaction_by_id(&self, id: TxNumber) -> ProviderResult<Option<Self::Transaction>> {
        self.static_file_provider.transaction_by_id(id)
    }

    fn transaction_by_id_unhashed(
        &self,
        id: TxNumber,
    ) -> ProviderResult<Option<Self::Transaction>> {
        self.static_file_provider.transaction_by_id_unhashed(id)
    }

    fn transaction_by_hash(&self, hash: TxHash) -> ProviderResult<Option<Self::Transaction>> {
        if let Some(id) = self.transaction_id(hash)? {
            Ok(self.transaction_by_id_unhashed(id)?)
        } else {
            Ok(None)
        }
    }

    fn transaction_by_hash_with_meta(
        &self,
        tx_hash: TxHash,
    ) -> ProviderResult<Option<(Self::Transaction, TransactionMeta)>> {
        if let Some(transaction_id) = self.transaction_id(tx_hash)? &&
            let Some(transaction) = self.transaction_by_id_unhashed(transaction_id)? &&
            let Some(block_number) = self.block_by_transaction_id(transaction_id)? &&
            let Some(sealed_header) = self.sealed_header(block_number)?
        {
            let (header, block_hash) = sealed_header.split();
            if let Some(block_body) = self.block_body_indices(block_number)? {
                // the index of the tx in the block is the offset:
                // len([start..tx_id])
                // NOTE: `transaction_id` is always `>=` the block's first
                // index
                let index = transaction_id - block_body.first_tx_num();

                let meta = TransactionMeta {
                    tx_hash,
                    index,
                    block_hash,
                    block_number,
                    base_fee: header.base_fee_per_gas(),
                    excess_blob_gas: header.excess_blob_gas(),
                    timestamp: header.timestamp(),
                };

                return Ok(Some((transaction, meta)))
            }
        }

        Ok(None)
    }

    fn transaction_block(&self, id: TxNumber) -> ProviderResult<Option<BlockNumber>> {
        let mut cursor = self.tx.cursor_read::<tables::TransactionBlocks>()?;
        Ok(cursor.seek(id)?.map(|(_, bn)| bn))
    }

    fn transactions_by_block(
        &self,
        id: BlockHashOrNumber,
    ) -> ProviderResult<Option<Vec<Self::Transaction>>> {
        if let Some(block_number) = self.convert_hash_or_number(id)? &&
            let Some(body) = self.block_body_indices(block_number)?
        {
            let tx_range = body.tx_num_range();
            return if tx_range.is_empty() {
                Ok(Some(Vec::new()))
            } else {
                self.transactions_by_tx_range(tx_range).map(Some)
            }
        }
        Ok(None)
    }

    fn transactions_by_block_range(
        &self,
        range: impl RangeBounds<BlockNumber>,
    ) -> ProviderResult<Vec<Vec<Self::Transaction>>> {
        let range = to_range(range);

        self.block_body_indices_range(range.start..=range.end.saturating_sub(1))?
            .into_iter()
            .map(|body| {
                let tx_num_range = body.tx_num_range();
                if tx_num_range.is_empty() {
                    Ok(Vec::new())
                } else {
                    self.transactions_by_tx_range(tx_num_range)
                }
            })
            .collect()
    }

    fn transactions_by_tx_range(
        &self,
        range: impl RangeBounds<TxNumber>,
    ) -> ProviderResult<Vec<Self::Transaction>> {
        self.static_file_provider.transactions_by_tx_range(range)
    }

    fn senders_by_tx_range(
        &self,
        range: impl RangeBounds<TxNumber>,
    ) -> ProviderResult<Vec<Address>> {
        self.cursor_read_collect::<tables::TransactionSenders>(range)
    }

    fn transaction_sender(&self, id: TxNumber) -> ProviderResult<Option<Address>> {
        Ok(self.tx.get::<tables::TransactionSenders>(id)?)
    }
}

impl<TX: DbTx + 'static, N: NodeTypesForProvider> ReceiptProvider for DatabaseProvider<TX, N> {
    type Receipt = ReceiptTy<N>;

    fn receipt(&self, id: TxNumber) -> ProviderResult<Option<Self::Receipt>> {
        self.static_file_provider.get_with_static_file_or_database(
            StaticFileSegment::Receipts,
            id,
            |static_file| static_file.receipt(id),
            || Ok(self.tx.get::<tables::Receipts<Self::Receipt>>(id)?),
        )
    }

    fn receipt_by_hash(&self, hash: TxHash) -> ProviderResult<Option<Self::Receipt>> {
        if let Some(id) = self.transaction_id(hash)? {
            self.receipt(id)
        } else {
            Ok(None)
        }
    }

    fn receipts_by_block(
        &self,
        block: BlockHashOrNumber,
    ) -> ProviderResult<Option<Vec<Self::Receipt>>> {
        if let Some(number) = self.convert_hash_or_number(block)? &&
            let Some(body) = self.block_body_indices(number)?
        {
            let tx_range = body.tx_num_range();
            return if tx_range.is_empty() {
                Ok(Some(Vec::new()))
            } else {
                self.receipts_by_tx_range(tx_range).map(Some)
            }
        }
        Ok(None)
    }

    fn receipts_by_tx_range(
        &self,
        range: impl RangeBounds<TxNumber>,
    ) -> ProviderResult<Vec<Self::Receipt>> {
        self.static_file_provider.get_range_with_static_file_or_database(
            StaticFileSegment::Receipts,
            to_range(range),
            |static_file, range, _| static_file.receipts_by_tx_range(range),
            |range, _| self.cursor_read_collect::<tables::Receipts<Self::Receipt>>(range),
            |_| true,
        )
    }

    fn receipts_by_block_range(
        &self,
        block_range: RangeInclusive<BlockNumber>,
    ) -> ProviderResult<Vec<Vec<Self::Receipt>>> {
        if block_range.is_empty() {
            return Ok(Vec::new());
        }

        // collect block body indices for each block in the range
        let mut block_body_indices = Vec::new();
        for block_num in block_range {
            if let Some(indices) = self.block_body_indices(block_num)? {
                block_body_indices.push(indices);
            } else {
                // use default indices for missing blocks (empty block)
                block_body_indices.push(StoredBlockBodyIndices::default());
            }
        }

        if block_body_indices.is_empty() {
            return Ok(Vec::new());
        }

        // find blocks with transactions to determine transaction range
        let non_empty_blocks: Vec<_> =
            block_body_indices.iter().filter(|indices| indices.tx_count > 0).collect();

        if non_empty_blocks.is_empty() {
            // all blocks are empty
            return Ok(vec![Vec::new(); block_body_indices.len()]);
        }

        // calculate the overall transaction range
        let first_tx = non_empty_blocks[0].first_tx_num();
        let last_tx = non_empty_blocks[non_empty_blocks.len() - 1].last_tx_num();

        // fetch all receipts in the transaction range
        let all_receipts = self.receipts_by_tx_range(first_tx..=last_tx)?;
        let mut receipts_iter = all_receipts.into_iter();

        // distribute receipts to their respective blocks
        let mut result = Vec::with_capacity(block_body_indices.len());
        for indices in &block_body_indices {
            if indices.tx_count == 0 {
                result.push(Vec::new());
            } else {
                let block_receipts =
                    receipts_iter.by_ref().take(indices.tx_count as usize).collect();
                result.push(block_receipts);
            }
        }

        Ok(result)
    }
}

impl<TX: DbTx + 'static, N: NodeTypesForProvider> BlockBodyIndicesProvider
    for DatabaseProvider<TX, N>
{
    fn block_body_indices(&self, num: u64) -> ProviderResult<Option<StoredBlockBodyIndices>> {
        Ok(self.tx.get::<tables::BlockBodyIndices>(num)?)
    }

    fn block_body_indices_range(
        &self,
        range: RangeInclusive<BlockNumber>,
    ) -> ProviderResult<Vec<StoredBlockBodyIndices>> {
        self.cursor_read_collect::<tables::BlockBodyIndices>(range)
    }
}

impl<TX: DbTx, N: NodeTypes> StageCheckpointReader for DatabaseProvider<TX, N> {
    fn get_stage_checkpoint(&self, id: StageId) -> ProviderResult<Option<StageCheckpoint>> {
        Ok(if let Some(encoded) = id.get_pre_encoded() {
            self.tx.get_by_encoded_key::<tables::StageCheckpoints>(encoded)?
        } else {
            self.tx.get::<tables::StageCheckpoints>(id.to_string())?
        })
    }

    /// Get stage checkpoint progress.
    fn get_stage_checkpoint_progress(&self, id: StageId) -> ProviderResult<Option<Vec<u8>>> {
        Ok(self.tx.get::<tables::StageCheckpointProgresses>(id.to_string())?)
    }

    fn get_all_checkpoints(&self) -> ProviderResult<Vec<(String, StageCheckpoint)>> {
        self.tx
            .cursor_read::<tables::StageCheckpoints>()?
            .walk(None)?
            .collect::<Result<Vec<(String, StageCheckpoint)>, _>>()
            .map_err(ProviderError::Database)
    }
}

impl<TX: DbTxMut, N: NodeTypes> StageCheckpointWriter for DatabaseProvider<TX, N> {
    /// Save stage checkpoint.
    fn save_stage_checkpoint(
        &self,
        id: StageId,
        checkpoint: StageCheckpoint,
    ) -> ProviderResult<()> {
        Ok(self.tx.put::<tables::StageCheckpoints>(id.to_string(), checkpoint)?)
    }

    /// Save stage checkpoint progress.
    fn save_stage_checkpoint_progress(
        &self,
        id: StageId,
        checkpoint: Vec<u8>,
    ) -> ProviderResult<()> {
        Ok(self.tx.put::<tables::StageCheckpointProgresses>(id.to_string(), checkpoint)?)
    }

    fn update_pipeline_stages(
        &self,
        block_number: BlockNumber,
        drop_stage_checkpoint: bool,
    ) -> ProviderResult<()> {
        // iterate over all existing stages in the table and update its progress.
        let mut cursor = self.tx.cursor_write::<tables::StageCheckpoints>()?;
        for stage_id in StageId::ALL {
            let (_, checkpoint) = cursor.seek_exact(stage_id.to_string())?.unwrap_or_default();
            cursor.upsert(
                stage_id.to_string(),
                &StageCheckpoint {
                    block_number,
                    ..if drop_stage_checkpoint { Default::default() } else { checkpoint }
                },
            )?;
        }

        Ok(())
    }
}

impl<TX: DbTx + 'static, N: NodeTypes> StorageReader for DatabaseProvider<TX, N> {
    fn plain_state_storages(
        &self,
        addresses_with_keys: impl IntoIterator<Item = (Address, impl IntoIterator<Item = B256>)>,
    ) -> ProviderResult<Vec<(Address, Vec<StorageEntry>)>> {
        let mut plain_storage = self.tx.cursor_dup_read::<tables::PlainStorageState>()?;

        addresses_with_keys
            .into_iter()
            .map(|(address, storage)| {
                storage
                    .into_iter()
                    .map(|key| -> ProviderResult<_> {
                        Ok(plain_storage
                            .seek_by_key_subkey(address, key)?
                            .filter(|v| v.key == key)
                            .unwrap_or_else(|| StorageEntry { key, value: Default::default() }))
                    })
                    .collect::<ProviderResult<Vec<_>>>()
                    .map(|storage| (address, storage))
            })
            .collect::<ProviderResult<Vec<(_, _)>>>()
    }

    fn changed_storages_with_range(
        &self,
        range: RangeInclusive<BlockNumber>,
    ) -> ProviderResult<BTreeMap<Address, BTreeSet<B256>>> {
        self.tx
            .cursor_read::<tables::StorageChangeSets>()?
            .walk_range(BlockNumberAddress::range(range))?
            // fold all storages and save its old state so we can remove it from HashedStorage
            // it is needed as it is dup table.
            .try_fold(BTreeMap::new(), |mut accounts: BTreeMap<Address, BTreeSet<B256>>, entry| {
                let (BlockNumberAddress((_, address)), storage_entry) = entry?;
                accounts.entry(address).or_default().insert(storage_entry.key);
                Ok(accounts)
            })
    }

    fn changed_storages_and_blocks_with_range(
        &self,
        range: RangeInclusive<BlockNumber>,
    ) -> ProviderResult<BTreeMap<(Address, B256), Vec<u64>>> {
        let mut changeset_cursor = self.tx.cursor_read::<tables::StorageChangeSets>()?;

        let storage_changeset_lists =
            changeset_cursor.walk_range(BlockNumberAddress::range(range))?.try_fold(
                BTreeMap::new(),
                |mut storages: BTreeMap<(Address, B256), Vec<u64>>, entry| -> ProviderResult<_> {
                    let (index, storage) = entry?;
                    storages
                        .entry((index.address(), storage.key))
                        .or_default()
                        .push(index.block_number());
                    Ok(storages)
                },
            )?;

        Ok(storage_changeset_lists)
    }
}

impl<TX: DbTxMut + DbTx + 'static, N: NodeTypesForProvider> StateWriter
    for DatabaseProvider<TX, N>
{
    type Receipt = ReceiptTy<N>;

    fn write_state(
        &self,
        execution_outcome: &ExecutionOutcome<Self::Receipt>,
        is_value_known: OriginalValuesKnown,
    ) -> ProviderResult<()> {
        let first_block = execution_outcome.first_block();
        let block_count = execution_outcome.len() as u64;
        let last_block = execution_outcome.last_block();
        let block_range = first_block..=last_block;

        let tip = self.last_block_number()?.max(last_block);

        let (plain_state, reverts) =
            execution_outcome.bundle.to_plain_state_and_reverts(is_value_known);

        self.write_state_reverts(reverts, first_block)?;
        self.write_state_changes(plain_state)?;

        // Fetch the first transaction number for each block in the range
        let block_indices: Vec<_> = self
            .block_body_indices_range(block_range)?
            .into_iter()
            .map(|b| b.first_tx_num)
            .collect();

        // Ensure all expected blocks are present.
        if block_indices.len() < block_count as usize {
            let missing_blocks = block_count - block_indices.len() as u64;
            return Err(ProviderError::BlockBodyIndicesNotFound(
                last_block.saturating_sub(missing_blocks - 1),
            ));
        }

        let has_receipts_pruning = self.prune_modes.has_receipts_pruning();

        // Prepare receipts cursor if we are going to write receipts to the database
        //
        // We are writing to database if requested or if there's any kind of receipt pruning
        // configured
        let mut receipts_cursor = self.tx.cursor_write::<tables::Receipts<Self::Receipt>>()?;

        // Prepare receipts static writer if we are going to write receipts to static files
        //
        // We are writing to static files if requested and if there's no receipt pruning configured
        let mut receipts_static_writer = has_receipts_pruning
            .not()
            .then(|| self.static_file_provider.get_writer(first_block, StaticFileSegment::Receipts))
            .transpose()?;

        let has_contract_log_filter = !self.prune_modes.receipts_log_filter.is_empty();
        let contract_log_pruner = self.prune_modes.receipts_log_filter.group_by_block(tip, None)?;

        // All receipts from the last 128 blocks are required for blockchain tree, even with
        // [`PruneSegment::ContractLogs`].
        let prunable_receipts =
            PruneMode::Distance(MINIMUM_PRUNING_DISTANCE).should_prune(first_block, tip);

        // Prepare set of addresses which logs should not be pruned.
        let mut allowed_addresses: HashSet<Address, _> = HashSet::new();
        for (_, addresses) in contract_log_pruner.range(..first_block) {
            allowed_addresses.extend(addresses.iter().copied());
        }

        for (idx, (receipts, first_tx_index)) in
            execution_outcome.receipts.iter().zip(block_indices).enumerate()
        {
            let block_number = first_block + idx as u64;

            // Increment block number for receipts static file writer
            if let Some(writer) = receipts_static_writer.as_mut() {
                writer.increment_block(block_number)?;
            }

            // Skip writing receipts if pruning configuration requires us to.
            if prunable_receipts &&
                self.prune_modes
                    .receipts
                    .is_some_and(|mode| mode.should_prune(block_number, tip))
            {
                continue
            }

            // If there are new addresses to retain after this block number, track them
            if let Some(new_addresses) = contract_log_pruner.get(&block_number) {
                allowed_addresses.extend(new_addresses.iter().copied());
            }

            for (idx, receipt) in receipts.iter().enumerate() {
                let receipt_idx = first_tx_index + idx as u64;
                // Skip writing receipt if log filter is active and it does not have any logs to
                // retain
                if prunable_receipts &&
                    has_contract_log_filter &&
                    !receipt.logs().iter().any(|log| allowed_addresses.contains(&log.address))
                {
                    continue
                }

                if let Some(writer) = &mut receipts_static_writer {
                    writer.append_receipt(receipt_idx, receipt)?;
                }

                receipts_cursor.append(receipt_idx, receipt)?;
            }
        }

        Ok(())
    }

    fn write_state_reverts(
        &self,
        reverts: PlainStateReverts,
        first_block: BlockNumber,
    ) -> ProviderResult<()> {
        // Write storage changes
        tracing::trace!("Writing storage changes");
        let mut storages_cursor = self.tx_ref().cursor_dup_write::<tables::PlainStorageState>()?;
        let mut storage_changeset_cursor =
            self.tx_ref().cursor_dup_write::<tables::StorageChangeSets>()?;
        for (block_index, mut storage_changes) in reverts.storage.into_iter().enumerate() {
            let block_number = first_block + block_index as BlockNumber;

            tracing::trace!(block_number, "Writing block change");
            // sort changes by address.
            storage_changes.par_sort_unstable_by_key(|a| a.address);
            for PlainStorageRevert { address, wiped, storage_revert } in storage_changes {
                let storage_id = BlockNumberAddress((block_number, address));

                let mut storage = storage_revert
                    .into_iter()
                    .map(|(k, v)| (B256::new(k.to_be_bytes()), v))
                    .collect::<Vec<_>>();
                // sort storage slots by key.
                storage.par_sort_unstable_by_key(|a| a.0);

                // If we are writing the primary storage wipe transition, the pre-existing plain
                // storage state has to be taken from the database and written to storage history.
                // See [StorageWipe::Primary] for more details.
                //
                // TODO(mediocregopher): This could be rewritten in a way which doesn't require
                // collecting wiped entries into a Vec like this, see
                // `write_storage_trie_changesets`.
                let mut wiped_storage = Vec::new();
                if wiped {
                    tracing::trace!(?address, "Wiping storage");
                    if let Some((_, entry)) = storages_cursor.seek_exact(address)? {
                        wiped_storage.push((entry.key, entry.value));
                        while let Some(entry) = storages_cursor.next_dup_val()? {
                            wiped_storage.push((entry.key, entry.value))
                        }
                    }
                }

                tracing::trace!(?address, ?storage, "Writing storage reverts");
                for (key, value) in StorageRevertsIter::new(storage, wiped_storage) {
                    storage_changeset_cursor.append_dup(storage_id, StorageEntry { key, value })?;
                }
            }
        }

        // Write account changes
        tracing::trace!("Writing account changes");
        let mut account_changeset_cursor =
            self.tx_ref().cursor_dup_write::<tables::AccountChangeSets>()?;

        for (block_index, mut account_block_reverts) in reverts.accounts.into_iter().enumerate() {
            let block_number = first_block + block_index as BlockNumber;
            // Sort accounts by address.
            account_block_reverts.par_sort_by_key(|a| a.0);

            for (address, info) in account_block_reverts {
                account_changeset_cursor.append_dup(
                    block_number,
                    AccountBeforeTx { address, info: info.map(Into::into) },
                )?;
            }
        }

        Ok(())
    }

    fn write_state_changes(&self, mut changes: StateChangeset) -> ProviderResult<()> {
        // sort all entries so they can be written to database in more performant way.
        // and take smaller memory footprint.
        changes.accounts.par_sort_by_key(|a| a.0);
        changes.storage.par_sort_by_key(|a| a.address);
        changes.contracts.par_sort_by_key(|a| a.0);

        // Write new account state
        tracing::trace!(len = changes.accounts.len(), "Writing new account state");
        let mut accounts_cursor = self.tx_ref().cursor_write::<tables::PlainAccountState>()?;
        // write account to database.
        for (address, account) in changes.accounts {
            if let Some(account) = account {
                tracing::trace!(?address, "Updating plain state account");
                accounts_cursor.upsert(address, &account.into())?;
            } else if accounts_cursor.seek_exact(address)?.is_some() {
                tracing::trace!(?address, "Deleting plain state account");
                accounts_cursor.delete_current()?;
            }
        }

        // Write bytecode
        tracing::trace!(len = changes.contracts.len(), "Writing bytecodes");
        let mut bytecodes_cursor = self.tx_ref().cursor_write::<tables::Bytecodes>()?;
        for (hash, bytecode) in changes.contracts {
            bytecodes_cursor.upsert(hash, &Bytecode(bytecode))?;
        }

        // Write new storage state and wipe storage if needed.
        tracing::trace!(len = changes.storage.len(), "Writing new storage state");
        let mut storages_cursor = self.tx_ref().cursor_dup_write::<tables::PlainStorageState>()?;
        for PlainStorageChangeset { address, wipe_storage, storage } in changes.storage {
            // Wiping of storage.
            if wipe_storage && storages_cursor.seek_exact(address)?.is_some() {
                storages_cursor.delete_current_duplicates()?;
            }
            // cast storages to B256.
            let mut storage = storage
                .into_iter()
                .map(|(k, value)| StorageEntry { key: k.into(), value })
                .collect::<Vec<_>>();
            // sort storage slots by key.
            storage.par_sort_unstable_by_key(|a| a.key);

            for entry in storage {
                tracing::trace!(?address, ?entry.key, "Updating plain state storage");
                if let Some(db_entry) = storages_cursor.seek_by_key_subkey(address, entry.key)? &&
                    db_entry.key == entry.key
                {
                    storages_cursor.delete_current()?;
                }

                if !entry.value.is_zero() {
                    storages_cursor.upsert(address, &entry)?;
                }
            }
        }

        Ok(())
    }

    fn write_hashed_state(&self, hashed_state: &HashedPostStateSorted) -> ProviderResult<()> {
        // Write hashed account updates.
        let mut hashed_accounts_cursor = self.tx_ref().cursor_write::<tables::HashedAccounts>()?;
        for (hashed_address, account) in hashed_state.accounts().accounts_sorted() {
            if let Some(account) = account {
                hashed_accounts_cursor.upsert(hashed_address, &account)?;
            } else if hashed_accounts_cursor.seek_exact(hashed_address)?.is_some() {
                hashed_accounts_cursor.delete_current()?;
            }
        }

        // Write hashed storage changes.
        let sorted_storages = hashed_state.account_storages().iter().sorted_by_key(|(key, _)| *key);
        let mut hashed_storage_cursor =
            self.tx_ref().cursor_dup_write::<tables::HashedStorages>()?;
        for (hashed_address, storage) in sorted_storages {
            if storage.is_wiped() && hashed_storage_cursor.seek_exact(*hashed_address)?.is_some() {
                hashed_storage_cursor.delete_current_duplicates()?;
            }

            for (hashed_slot, value) in storage.storage_slots_sorted() {
                let entry = StorageEntry { key: hashed_slot, value };
                if let Some(db_entry) =
                    hashed_storage_cursor.seek_by_key_subkey(*hashed_address, entry.key)? &&
                    db_entry.key == entry.key
                {
                    hashed_storage_cursor.delete_current()?;
                }

                if !entry.value.is_zero() {
                    hashed_storage_cursor.upsert(*hashed_address, &entry)?;
                }
            }
        }

        Ok(())
    }

    /// Remove the last N blocks of state.
    ///
    /// The latest state will be unwound
    ///
    /// 1. Iterate over the [`BlockBodyIndices`][tables::BlockBodyIndices] table to get all the
    ///    transaction ids.
    /// 2. Iterate over the [`StorageChangeSets`][tables::StorageChangeSets] table and the
    ///    [`AccountChangeSets`][tables::AccountChangeSets] tables in reverse order to reconstruct
    ///    the changesets.
    ///    - In order to have both the old and new values in the changesets, we also access the
    ///      plain state tables.
    /// 3. While iterating over the changeset tables, if we encounter a new account or storage slot,
    ///    we:
    ///     1. Take the old value from the changeset
    ///     2. Take the new value from the plain state
    ///     3. Save the old value to the local state
    /// 4. While iterating over the changeset tables, if we encounter an account/storage slot we
    ///    have seen before we:
    ///     1. Take the old value from the changeset
    ///     2. Take the new value from the local state
    ///     3. Set the local state to the value in the changeset
    fn remove_state_above(&self, block: BlockNumber) -> ProviderResult<()> {
        let range = block + 1..=self.last_block_number()?;

        if range.is_empty() {
            return Ok(());
        }

        // We are not removing block meta as it is used to get block changesets.
        let block_bodies = self.block_body_indices_range(range.clone())?;

        // get transaction receipts
        let from_transaction_num =
            block_bodies.first().expect("already checked if there are blocks").first_tx_num();

        let storage_range = BlockNumberAddress::range(range.clone());

        let storage_changeset = self.take::<tables::StorageChangeSets>(storage_range)?;
        let account_changeset = self.take::<tables::AccountChangeSets>(range)?;

        // This is not working for blocks that are not at tip. as plain state is not the last
        // state of end range. We should rename the functions or add support to access
        // History state. Accessing history state can be tricky but we are not gaining
        // anything.
        let mut plain_accounts_cursor = self.tx.cursor_write::<tables::PlainAccountState>()?;
        let mut plain_storage_cursor = self.tx.cursor_dup_write::<tables::PlainStorageState>()?;

        let (state, _) = self.populate_bundle_state(
            account_changeset,
            storage_changeset,
            &mut plain_accounts_cursor,
            &mut plain_storage_cursor,
        )?;

        // iterate over local plain state remove all account and all storages.
        for (address, (old_account, new_account, storage)) in &state {
            // revert account if needed.
            if old_account != new_account {
                let existing_entry = plain_accounts_cursor.seek_exact(*address)?;
                if let Some(account) = old_account {
                    plain_accounts_cursor.upsert(*address, account)?;
                } else if existing_entry.is_some() {
                    plain_accounts_cursor.delete_current()?;
                }
            }

            // revert storages
            for (storage_key, (old_storage_value, _new_storage_value)) in storage {
                let storage_entry = StorageEntry { key: *storage_key, value: *old_storage_value };
                // delete previous value
                // TODO: This does not use dupsort features
                if plain_storage_cursor
                    .seek_by_key_subkey(*address, *storage_key)?
                    .filter(|s| s.key == *storage_key)
                    .is_some()
                {
                    plain_storage_cursor.delete_current()?
                }

                // insert value if needed
                if !old_storage_value.is_zero() {
                    plain_storage_cursor.upsert(*address, &storage_entry)?;
                }
            }
        }

        self.remove_receipts_from(from_transaction_num, block)?;

        Ok(())
    }

    /// Take the last N blocks of state, recreating the [`ExecutionOutcome`].
    ///
    /// The latest state will be unwound and returned back with all the blocks
    ///
    /// 1. Iterate over the [`BlockBodyIndices`][tables::BlockBodyIndices] table to get all the
    ///    transaction ids.
    /// 2. Iterate over the [`StorageChangeSets`][tables::StorageChangeSets] table and the
    ///    [`AccountChangeSets`][tables::AccountChangeSets] tables in reverse order to reconstruct
    ///    the changesets.
    ///    - In order to have both the old and new values in the changesets, we also access the
    ///      plain state tables.
    /// 3. While iterating over the changeset tables, if we encounter a new account or storage slot,
    ///    we:
    ///     1. Take the old value from the changeset
    ///     2. Take the new value from the plain state
    ///     3. Save the old value to the local state
    /// 4. While iterating over the changeset tables, if we encounter an account/storage slot we
    ///    have seen before we:
    ///     1. Take the old value from the changeset
    ///     2. Take the new value from the local state
    ///     3. Set the local state to the value in the changeset
    fn take_state_above(
        &self,
        block: BlockNumber,
    ) -> ProviderResult<ExecutionOutcome<Self::Receipt>> {
        let range = block + 1..=self.last_block_number()?;

        if range.is_empty() {
            return Ok(ExecutionOutcome::default())
        }
        let start_block_number = *range.start();

        // We are not removing block meta as it is used to get block changesets.
        let block_bodies = self.block_body_indices_range(range.clone())?;

        // get transaction receipts
        let from_transaction_num =
            block_bodies.first().expect("already checked if there are blocks").first_tx_num();
        let to_transaction_num =
            block_bodies.last().expect("already checked if there are blocks").last_tx_num();

        let storage_range = BlockNumberAddress::range(range.clone());

        let storage_changeset = self.take::<tables::StorageChangeSets>(storage_range)?;
        let account_changeset = self.take::<tables::AccountChangeSets>(range)?;

        // This is not working for blocks that are not at tip. as plain state is not the last
        // state of end range. We should rename the functions or add support to access
        // History state. Accessing history state can be tricky but we are not gaining
        // anything.
        let mut plain_accounts_cursor = self.tx.cursor_write::<tables::PlainAccountState>()?;
        let mut plain_storage_cursor = self.tx.cursor_dup_write::<tables::PlainStorageState>()?;

        // populate bundle state and reverts from changesets / state cursors, to iterate over,
        // remove, and return later
        let (state, reverts) = self.populate_bundle_state(
            account_changeset,
            storage_changeset,
            &mut plain_accounts_cursor,
            &mut plain_storage_cursor,
        )?;

        // iterate over local plain state remove all account and all storages.
        for (address, (old_account, new_account, storage)) in &state {
            // revert account if needed.
            if old_account != new_account {
                let existing_entry = plain_accounts_cursor.seek_exact(*address)?;
                if let Some(account) = old_account {
                    plain_accounts_cursor.upsert(*address, account)?;
                } else if existing_entry.is_some() {
                    plain_accounts_cursor.delete_current()?;
                }
            }

            // revert storages
            for (storage_key, (old_storage_value, _new_storage_value)) in storage {
                let storage_entry = StorageEntry { key: *storage_key, value: *old_storage_value };
                // delete previous value
                // TODO: This does not use dupsort features
                if plain_storage_cursor
                    .seek_by_key_subkey(*address, *storage_key)?
                    .filter(|s| s.key == *storage_key)
                    .is_some()
                {
                    plain_storage_cursor.delete_current()?
                }

                // insert value if needed
                if !old_storage_value.is_zero() {
                    plain_storage_cursor.upsert(*address, &storage_entry)?;
                }
            }
        }

        // Collect receipts into tuples (tx_num, receipt) to correctly handle pruned receipts
        let mut receipts_iter = self
            .static_file_provider
            .get_range_with_static_file_or_database(
                StaticFileSegment::Receipts,
                from_transaction_num..to_transaction_num + 1,
                |static_file, range, _| {
                    static_file
                        .receipts_by_tx_range(range.clone())
                        .map(|r| range.into_iter().zip(r).collect())
                },
                |range, _| {
                    self.tx
                        .cursor_read::<tables::Receipts<Self::Receipt>>()?
                        .walk_range(range)?
                        .map(|r| r.map_err(Into::into))
                        .collect()
                },
                |_| true,
            )?
            .into_iter()
            .peekable();

        let mut receipts = Vec::with_capacity(block_bodies.len());
        // loop break if we are at the end of the blocks.
        for block_body in block_bodies {
            let mut block_receipts = Vec::with_capacity(block_body.tx_count as usize);
            for num in block_body.tx_num_range() {
                if receipts_iter.peek().is_some_and(|(n, _)| *n == num) {
                    block_receipts.push(receipts_iter.next().unwrap().1);
                }
            }
            receipts.push(block_receipts);
        }

        self.remove_receipts_from(from_transaction_num, block)?;

        Ok(ExecutionOutcome::new_init(
            state,
            reverts,
            Vec::new(),
            receipts,
            start_block_number,
            Vec::new(),
        ))
    }
}

impl<TX: DbTxMut + DbTx + 'static, N: NodeTypes> TrieWriter for DatabaseProvider<TX, N> {
    /// Writes trie updates. Returns the number of entries modified.
    fn write_trie_updates(&self, trie_updates: &TrieUpdates) -> ProviderResult<usize> {
        if trie_updates.is_empty() {
            return Ok(0)
        }

        // Track the number of inserted entries.
        let mut num_entries = 0;

        // Merge updated and removed nodes. Updated nodes must take precedence.
        let mut account_updates = trie_updates
            .removed_nodes_ref()
            .iter()
            .filter_map(|n| {
                (!trie_updates.account_nodes_ref().contains_key(n)).then_some((n, None))
            })
            .collect::<Vec<_>>();
        account_updates.extend(
            trie_updates.account_nodes_ref().iter().map(|(nibbles, node)| (nibbles, Some(node))),
        );
        // Sort trie node updates.
        account_updates.sort_unstable_by(|a, b| a.0.cmp(b.0));

        let tx = self.tx_ref();
        let mut account_trie_cursor = tx.cursor_write::<tables::AccountsTrie>()?;
        for (key, updated_node) in account_updates {
            let nibbles = StoredNibbles(*key);
            match updated_node {
                Some(node) => {
                    if !nibbles.0.is_empty() {
                        num_entries += 1;
                        account_trie_cursor.upsert(nibbles, node)?;
                    }
                }
                None => {
                    num_entries += 1;
                    if account_trie_cursor.seek_exact(nibbles)?.is_some() {
                        account_trie_cursor.delete_current()?;
                    }
                }
            }
        }

        num_entries += self.write_storage_trie_updates(trie_updates.storage_tries_ref().iter())?;

        Ok(num_entries)
    }

    /// Records the current values of all trie nodes which will be updated using the [`TrieUpdates`]
    /// into the trie changesets tables.
    ///
    /// The intended usage of this method is to call it _prior_ to calling `write_trie_updates` with
    /// the same [`TrieUpdates`].
    ///
    /// Returns the number of keys written.
    fn write_trie_changesets(
        &self,
        block_number: BlockNumber,
        trie_updates: &TrieUpdatesSorted,
        updates_overlay: Option<&TrieUpdatesSorted>,
    ) -> ProviderResult<usize> {
        let mut num_entries = 0;

        let mut changeset_cursor =
            self.tx_ref().cursor_dup_write::<tables::AccountsTrieChangeSets>()?;
        let curr_values_cursor = self.tx_ref().cursor_read::<tables::AccountsTrie>()?;

        // Wrap the cursor in DatabaseAccountTrieCursor
        let mut db_account_cursor = DatabaseAccountTrieCursor::new(curr_values_cursor);

        // Static empty array for when updates_overlay is None
        static EMPTY_ACCOUNT_UPDATES: Vec<(Nibbles, Option<BranchNodeCompact>)> = Vec::new();

        // Get the overlay updates for account trie, or use an empty array
        let account_overlay_updates = updates_overlay
            .map(|overlay| overlay.account_nodes_ref())
            .unwrap_or(&EMPTY_ACCOUNT_UPDATES);

        // Wrap the cursor in InMemoryTrieCursor with the overlay
        let mut in_memory_account_cursor =
            InMemoryTrieCursor::new(Some(&mut db_account_cursor), account_overlay_updates);

        for (path, _) in trie_updates.account_nodes_ref() {
            num_entries += 1;
            let node = in_memory_account_cursor.seek_exact(*path)?.map(|(_, node)| node);
            changeset_cursor.append_dup(
                block_number,
                TrieChangeSetsEntry { nibbles: StoredNibblesSubKey(*path), node },
            )?;
        }

        let mut storage_updates = trie_updates.storage_tries.iter().collect::<Vec<_>>();
        storage_updates.sort_unstable_by(|a, b| a.0.cmp(b.0));

        num_entries += self.write_storage_trie_changesets(
            block_number,
            storage_updates.into_iter(),
            updates_overlay,
        )?;

        Ok(num_entries)
    }

    fn clear_trie_changesets(&self) -> ProviderResult<()> {
        let tx = self.tx_ref();
        tx.clear::<tables::AccountsTrieChangeSets>()?;
        tx.clear::<tables::StoragesTrieChangeSets>()?;
        Ok(())
    }

    fn clear_trie_changesets_from(&self, from: BlockNumber) -> ProviderResult<()> {
        let tx = self.tx_ref();
        {
            let range = from..;
            let mut cursor = tx.cursor_dup_write::<tables::AccountsTrieChangeSets>()?;
            let mut walker = cursor.walk_range(range)?;

            while walker.next().transpose()?.is_some() {
                walker.delete_current()?;
            }
        }

        {
            let range: RangeFrom<BlockNumberHashedAddress> = (from, B256::ZERO).into()..;
            let mut cursor = tx.cursor_dup_write::<tables::StoragesTrieChangeSets>()?;
            let mut walker = cursor.walk_range(range)?;

            while walker.next().transpose()?.is_some() {
                walker.delete_current()?;
            }
        }

        Ok(())
    }
}

impl<TX: DbTxMut + DbTx + 'static, N: NodeTypes> TrieReader for DatabaseProvider<TX, N> {
    fn trie_reverts(&self, from: BlockNumber) -> ProviderResult<TrieUpdatesSorted> {
        let tx = self.tx_ref();

        // Read account trie changes directly into a Vec - data is already sorted by nibbles
        // within each block, and we want the oldest (first) version of each node
        let mut account_nodes = Vec::new();
        let mut seen_account_keys = HashSet::new();
        let mut accounts_cursor = tx.cursor_dup_read::<tables::AccountsTrieChangeSets>()?;

        for entry in accounts_cursor.walk_range(from..)? {
            let (_, TrieChangeSetsEntry { nibbles, node }) = entry?;
            // Only keep the first (oldest) version of each node
            if seen_account_keys.insert(nibbles.0) {
                account_nodes.push((nibbles.0, node));
            }
        }

        // Read storage trie changes - data is sorted by (block, hashed_address, nibbles)
        // Keep track of seen (address, nibbles) pairs to only keep the oldest version
        let mut storage_tries = B256Map::<Vec<_>>::default();
        let mut seen_storage_keys = HashSet::new();
        let mut storages_cursor = tx.cursor_dup_read::<tables::StoragesTrieChangeSets>()?;
        let storage_range = BlockNumberHashedAddress((from, B256::ZERO))..;

        for entry in storages_cursor.walk_range(storage_range)? {
            let (
                BlockNumberHashedAddress((_, hashed_address)),
                TrieChangeSetsEntry { nibbles, node },
            ) = entry?;

            // Only keep the first (oldest) version of each node for this address
            if seen_storage_keys.insert((hashed_address, nibbles.0)) {
                storage_tries.entry(hashed_address).or_default().push((nibbles.0, node));
            }
        }

        // Convert to StorageTrieUpdatesSorted
        let storage_tries = storage_tries
            .into_iter()
            .map(|(address, nodes)| {
                (address, StorageTrieUpdatesSorted { storage_nodes: nodes, is_deleted: false })
            })
            .collect();

        Ok(TrieUpdatesSorted { account_nodes, storage_tries })
    }
}

impl<TX: DbTxMut + DbTx + 'static, N: NodeTypes> StorageTrieWriter for DatabaseProvider<TX, N> {
    /// Writes storage trie updates from the given storage trie map.
    ///
    /// First sorts the storage trie updates by the hashed address key, writing in sorted order.
    ///
    /// Returns the number of entries modified.
    fn write_storage_trie_updates<'a>(
        &self,
        storage_tries: impl Iterator<Item = (&'a B256, &'a StorageTrieUpdates)>,
    ) -> ProviderResult<usize> {
        let mut num_entries = 0;
        let mut storage_tries = storage_tries.collect::<Vec<_>>();
        storage_tries.sort_unstable_by(|a, b| a.0.cmp(b.0));
        let mut cursor = self.tx_ref().cursor_dup_write::<tables::StoragesTrie>()?;
        for (hashed_address, storage_trie_updates) in storage_tries {
            let mut db_storage_trie_cursor =
                DatabaseStorageTrieCursor::new(cursor, *hashed_address);
            num_entries +=
                db_storage_trie_cursor.write_storage_trie_updates(storage_trie_updates)?;
            cursor = db_storage_trie_cursor.cursor;
        }

        Ok(num_entries)
    }

    /// Records the current values of all trie nodes which will be updated using the
    /// [`StorageTrieUpdates`] into the storage trie changesets table.
    ///
    /// The intended usage of this method is to call it _prior_ to calling
    /// `write_storage_trie_updates` with the same set of [`StorageTrieUpdates`].
    ///
    /// Returns the number of keys written.
    fn write_storage_trie_changesets<'a>(
        &self,
        block_number: BlockNumber,
        storage_tries: impl Iterator<Item = (&'a B256, &'a StorageTrieUpdatesSorted)>,
        updates_overlay: Option<&TrieUpdatesSorted>,
    ) -> ProviderResult<usize> {
        let mut num_written = 0;

        let mut changeset_cursor =
            self.tx_ref().cursor_dup_write::<tables::StoragesTrieChangeSets>()?;

        // We hold two cursors to the same table because we use them simultaneously when an
        // account's storage is wiped. We keep them outside the for-loop so they can be re-used
        // between accounts.
        let changed_curr_values_cursor = self.tx_ref().cursor_dup_read::<tables::StoragesTrie>()?;
        let wiped_nodes_cursor = self.tx_ref().cursor_dup_read::<tables::StoragesTrie>()?;

        // DatabaseStorageTrieCursor requires ownership of the cursor. The easiest way to deal with
        // this is to create this outer variable with an initial dummy account, and overwrite it on
        // every loop for every real account.
        let mut changed_curr_values_cursor = DatabaseStorageTrieCursor::new(
            changed_curr_values_cursor,
            B256::default(), // Will be set per iteration
        );
        let mut wiped_nodes_cursor = DatabaseStorageTrieCursor::new(
            wiped_nodes_cursor,
            B256::default(), // Will be set per iteration
        );

        // Static empty array for when updates_overlay is None
        static EMPTY_UPDATES: Vec<(Nibbles, Option<BranchNodeCompact>)> = Vec::new();

        for (hashed_address, storage_trie_updates) in storage_tries {
            let changeset_key = BlockNumberHashedAddress((block_number, *hashed_address));

            // Update the hashed address for the cursors
            changed_curr_values_cursor =
                DatabaseStorageTrieCursor::new(changed_curr_values_cursor.cursor, *hashed_address);

            // Get the overlay updates for this storage trie, or use an empty array
            let overlay_updates = updates_overlay
                .and_then(|overlay| overlay.storage_tries.get(hashed_address))
                .map(|updates| updates.storage_nodes_ref())
                .unwrap_or(&EMPTY_UPDATES);

            // Wrap the cursor in InMemoryTrieCursor with the overlay
            let mut in_memory_changed_cursor =
                InMemoryTrieCursor::new(Some(&mut changed_curr_values_cursor), overlay_updates);

            // Create an iterator which produces the current values of all updated paths, or None if
            // they are currently unset.
            let curr_values_of_changed = StorageTrieCurrentValuesIter::new(
                storage_trie_updates.storage_nodes.iter().map(|e| e.0),
                &mut in_memory_changed_cursor,
            )?;

            if storage_trie_updates.is_deleted() {
                // Create an iterator that starts from the beginning of the storage trie for this
                // account
                wiped_nodes_cursor =
                    DatabaseStorageTrieCursor::new(wiped_nodes_cursor.cursor, *hashed_address);

                // Wrap the wiped nodes cursor in InMemoryTrieCursor with the overlay
                let mut in_memory_wiped_cursor =
                    InMemoryTrieCursor::new(Some(&mut wiped_nodes_cursor), overlay_updates);

                let all_nodes = TrieCursorIter::new(&mut in_memory_wiped_cursor);

                for wiped in storage_trie_wiped_changeset_iter(curr_values_of_changed, all_nodes)? {
                    let (path, node) = wiped?;
                    num_written += 1;
                    changeset_cursor.append_dup(
                        changeset_key,
                        TrieChangeSetsEntry { nibbles: StoredNibblesSubKey(path), node },
                    )?;
                }
            } else {
                for curr_value in curr_values_of_changed {
                    let (path, node) = curr_value?;
                    num_written += 1;
                    changeset_cursor.append_dup(
                        changeset_key,
                        TrieChangeSetsEntry { nibbles: StoredNibblesSubKey(path), node },
                    )?;
                }
            }
        }

        Ok(num_written)
    }
}

impl<TX: DbTxMut + DbTx + 'static, N: NodeTypes> HashingWriter for DatabaseProvider<TX, N> {
    fn unwind_account_hashing<'a>(
        &self,
        changesets: impl Iterator<Item = &'a (BlockNumber, AccountBeforeTx)>,
    ) -> ProviderResult<BTreeMap<B256, Option<Account>>> {
        // Aggregate all block changesets and make a list of accounts that have been changed.
        // Note that collecting and then reversing the order is necessary to ensure that the
        // changes are applied in the correct order.
        let hashed_accounts = changesets
            .into_iter()
            .map(|(_, e)| (keccak256(e.address), e.info))
            .collect::<Vec<_>>()
            .into_iter()
            .rev()
            .collect::<BTreeMap<_, _>>();

        // Apply values to HashedState, and remove the account if it's None.
        let mut hashed_accounts_cursor = self.tx.cursor_write::<tables::HashedAccounts>()?;
        for (hashed_address, account) in &hashed_accounts {
            if let Some(account) = account {
                hashed_accounts_cursor.upsert(*hashed_address, account)?;
            } else if hashed_accounts_cursor.seek_exact(*hashed_address)?.is_some() {
                hashed_accounts_cursor.delete_current()?;
            }
        }

        Ok(hashed_accounts)
    }

    fn unwind_account_hashing_range(
        &self,
        range: impl RangeBounds<BlockNumber>,
    ) -> ProviderResult<BTreeMap<B256, Option<Account>>> {
        let changesets = self
            .tx
            .cursor_read::<tables::AccountChangeSets>()?
            .walk_range(range)?
            .collect::<Result<Vec<_>, _>>()?;
        self.unwind_account_hashing(changesets.iter())
    }

    fn insert_account_for_hashing(
        &self,
        changesets: impl IntoIterator<Item = (Address, Option<Account>)>,
    ) -> ProviderResult<BTreeMap<B256, Option<Account>>> {
        let mut hashed_accounts_cursor = self.tx.cursor_write::<tables::HashedAccounts>()?;
        let hashed_accounts =
            changesets.into_iter().map(|(ad, ac)| (keccak256(ad), ac)).collect::<BTreeMap<_, _>>();
        for (hashed_address, account) in &hashed_accounts {
            if let Some(account) = account {
                hashed_accounts_cursor.upsert(*hashed_address, account)?;
            } else if hashed_accounts_cursor.seek_exact(*hashed_address)?.is_some() {
                hashed_accounts_cursor.delete_current()?;
            }
        }
        Ok(hashed_accounts)
    }

    fn unwind_storage_hashing(
        &self,
        changesets: impl Iterator<Item = (BlockNumberAddress, StorageEntry)>,
    ) -> ProviderResult<HashMap<B256, BTreeSet<B256>>> {
        // Aggregate all block changesets and make list of accounts that have been changed.
        let mut hashed_storages = changesets
            .into_iter()
            .map(|(BlockNumberAddress((_, address)), storage_entry)| {
                (keccak256(address), keccak256(storage_entry.key), storage_entry.value)
            })
            .collect::<Vec<_>>();
        hashed_storages.sort_by_key(|(ha, hk, _)| (*ha, *hk));

        // Apply values to HashedState, and remove the account if it's None.
        let mut hashed_storage_keys: HashMap<B256, BTreeSet<B256>> =
            HashMap::with_capacity_and_hasher(hashed_storages.len(), Default::default());
        let mut hashed_storage = self.tx.cursor_dup_write::<tables::HashedStorages>()?;
        for (hashed_address, key, value) in hashed_storages.into_iter().rev() {
            hashed_storage_keys.entry(hashed_address).or_default().insert(key);

            if hashed_storage
                .seek_by_key_subkey(hashed_address, key)?
                .filter(|entry| entry.key == key)
                .is_some()
            {
                hashed_storage.delete_current()?;
            }

            if !value.is_zero() {
                hashed_storage.upsert(hashed_address, &StorageEntry { key, value })?;
            }
        }
        Ok(hashed_storage_keys)
    }

    fn unwind_storage_hashing_range(
        &self,
        range: impl RangeBounds<BlockNumberAddress>,
    ) -> ProviderResult<HashMap<B256, BTreeSet<B256>>> {
        let changesets = self
            .tx
            .cursor_read::<tables::StorageChangeSets>()?
            .walk_range(range)?
            .collect::<Result<Vec<_>, _>>()?;
        self.unwind_storage_hashing(changesets.into_iter())
    }

    fn insert_storage_for_hashing(
        &self,
        storages: impl IntoIterator<Item = (Address, impl IntoIterator<Item = StorageEntry>)>,
    ) -> ProviderResult<HashMap<B256, BTreeSet<B256>>> {
        // hash values
        let hashed_storages =
            storages.into_iter().fold(BTreeMap::new(), |mut map, (address, storage)| {
                let storage = storage.into_iter().fold(BTreeMap::new(), |mut map, entry| {
                    map.insert(keccak256(entry.key), entry.value);
                    map
                });
                map.insert(keccak256(address), storage);
                map
            });

        let hashed_storage_keys = hashed_storages
            .iter()
            .map(|(hashed_address, entries)| (*hashed_address, entries.keys().copied().collect()))
            .collect();

        let mut hashed_storage_cursor = self.tx.cursor_dup_write::<tables::HashedStorages>()?;
        // Hash the address and key and apply them to HashedStorage (if Storage is None
        // just remove it);
        hashed_storages.into_iter().try_for_each(|(hashed_address, storage)| {
            storage.into_iter().try_for_each(|(key, value)| -> ProviderResult<()> {
                if hashed_storage_cursor
                    .seek_by_key_subkey(hashed_address, key)?
                    .filter(|entry| entry.key == key)
                    .is_some()
                {
                    hashed_storage_cursor.delete_current()?;
                }

                if !value.is_zero() {
                    hashed_storage_cursor.upsert(hashed_address, &StorageEntry { key, value })?;
                }
                Ok(())
            })
        })?;

        Ok(hashed_storage_keys)
    }
}

impl<TX: DbTxMut + DbTx + 'static, N: NodeTypes> HistoryWriter for DatabaseProvider<TX, N> {
    fn unwind_account_history_indices<'a>(
        &self,
        changesets: impl Iterator<Item = &'a (BlockNumber, AccountBeforeTx)>,
    ) -> ProviderResult<usize> {
        let mut last_indices = changesets
            .into_iter()
            .map(|(index, account)| (account.address, *index))
            .collect::<Vec<_>>();
        last_indices.sort_by_key(|(a, _)| *a);

        // Unwind the account history index.
        let mut cursor = self.tx.cursor_write::<tables::AccountsHistory>()?;
        for &(address, rem_index) in &last_indices {
            let partial_shard = unwind_history_shards::<_, tables::AccountsHistory, _>(
                &mut cursor,
                ShardedKey::last(address),
                rem_index,
                |sharded_key| sharded_key.key == address,
            )?;

            // Check the last returned partial shard.
            // If it's not empty, the shard needs to be reinserted.
            if !partial_shard.is_empty() {
                cursor.insert(
                    ShardedKey::last(address),
                    &BlockNumberList::new_pre_sorted(partial_shard),
                )?;
            }
        }

        let changesets = last_indices.len();
        Ok(changesets)
    }

    fn unwind_account_history_indices_range(
        &self,
        range: impl RangeBounds<BlockNumber>,
    ) -> ProviderResult<usize> {
        let changesets = self
            .tx
            .cursor_read::<tables::AccountChangeSets>()?
            .walk_range(range)?
            .collect::<Result<Vec<_>, _>>()?;
        self.unwind_account_history_indices(changesets.iter())
    }

    fn insert_account_history_index(
        &self,
        account_transitions: impl IntoIterator<Item = (Address, impl IntoIterator<Item = u64>)>,
    ) -> ProviderResult<()> {
        self.append_history_index::<_, tables::AccountsHistory>(
            account_transitions,
            ShardedKey::new,
        )
    }

    fn unwind_storage_history_indices(
        &self,
        changesets: impl Iterator<Item = (BlockNumberAddress, StorageEntry)>,
    ) -> ProviderResult<usize> {
        let mut storage_changesets = changesets
            .into_iter()
            .map(|(BlockNumberAddress((bn, address)), storage)| (address, storage.key, bn))
            .collect::<Vec<_>>();
        storage_changesets.sort_by_key(|(address, key, _)| (*address, *key));

        let mut cursor = self.tx.cursor_write::<tables::StoragesHistory>()?;
        for &(address, storage_key, rem_index) in &storage_changesets {
            let partial_shard = unwind_history_shards::<_, tables::StoragesHistory, _>(
                &mut cursor,
                StorageShardedKey::last(address, storage_key),
                rem_index,
                |storage_sharded_key| {
                    storage_sharded_key.address == address &&
                        storage_sharded_key.sharded_key.key == storage_key
                },
            )?;

            // Check the last returned partial shard.
            // If it's not empty, the shard needs to be reinserted.
            if !partial_shard.is_empty() {
                cursor.insert(
                    StorageShardedKey::last(address, storage_key),
                    &BlockNumberList::new_pre_sorted(partial_shard),
                )?;
            }
        }

        let changesets = storage_changesets.len();
        Ok(changesets)
    }

    fn unwind_storage_history_indices_range(
        &self,
        range: impl RangeBounds<BlockNumberAddress>,
    ) -> ProviderResult<usize> {
        let changesets = self
            .tx
            .cursor_read::<tables::StorageChangeSets>()?
            .walk_range(range)?
            .collect::<Result<Vec<_>, _>>()?;
        self.unwind_storage_history_indices(changesets.into_iter())
    }

    fn insert_storage_history_index(
        &self,
        storage_transitions: impl IntoIterator<Item = ((Address, B256), impl IntoIterator<Item = u64>)>,
    ) -> ProviderResult<()> {
        self.append_history_index::<_, tables::StoragesHistory>(
            storage_transitions,
            |(address, storage_key), highest_block_number| {
                StorageShardedKey::new(address, storage_key, highest_block_number)
            },
        )
    }

    fn update_history_indices(&self, range: RangeInclusive<BlockNumber>) -> ProviderResult<()> {
        // account history stage
        {
            let indices = self.changed_accounts_and_blocks_with_range(range.clone())?;
            self.insert_account_history_index(indices)?;
        }

        // storage history stage
        {
            let indices = self.changed_storages_and_blocks_with_range(range)?;
            self.insert_storage_history_index(indices)?;
        }

        Ok(())
    }
}

impl<TX: DbTxMut + DbTx + 'static, N: NodeTypesForProvider + 'static> BlockExecutionWriter
    for DatabaseProvider<TX, N>
{
    fn take_block_and_execution_above(
        &self,
        block: BlockNumber,
    ) -> ProviderResult<Chain<Self::Primitives>> {
        let range = block + 1..=self.last_block_number()?;

        self.unwind_trie_state_range(range.clone())?;

        // get execution res
        let execution_state = self.take_state_above(block)?;

        let blocks = self.recovered_block_range(range)?;

        // remove block bodies it is needed for both get block range and get block execution results
        // that is why it is deleted afterwards.
        self.remove_blocks_above(block)?;

        // Update pipeline progress
        self.update_pipeline_stages(block, true)?;

        Ok(Chain::new(blocks, execution_state, None))
    }

    fn remove_block_and_execution_above(&self, block: BlockNumber) -> ProviderResult<()> {
        let range = block + 1..=self.last_block_number()?;

        self.unwind_trie_state_range(range)?;

        // remove execution res
        self.remove_state_above(block)?;

        // remove block bodies it is needed for both get block range and get block execution results
        // that is why it is deleted afterwards.
        self.remove_blocks_above(block)?;

        // Update pipeline progress
        self.update_pipeline_stages(block, true)?;

        Ok(())
    }
}

impl<TX: DbTxMut + DbTx + 'static, N: NodeTypesForProvider + 'static> BlockWriter
    for DatabaseProvider<TX, N>
{
    type Block = BlockTy<N>;
    type Receipt = ReceiptTy<N>;

    /// Inserts the block into the database, always modifying the following static file segments and
    /// tables:
    /// * [`StaticFileSegment::Headers`]
    /// * [`tables::HeaderNumbers`]
    /// * [`tables::HeaderTerminalDifficulties`]
    /// * [`tables::BlockBodyIndices`]
    ///
    /// If there are transactions in the block, the following static file segments and tables will
    /// be modified:
    /// * [`StaticFileSegment::Transactions`]
    /// * [`tables::TransactionBlocks`]
    ///
    /// If ommers are not empty, this will modify [`BlockOmmers`](tables::BlockOmmers).
    /// If withdrawals are not empty, this will modify
    /// [`BlockWithdrawals`](tables::BlockWithdrawals).
    ///
    /// If the provider has __not__ configured full sender pruning, this will modify
    /// [`TransactionSenders`](tables::TransactionSenders).
    ///
    /// If the provider has __not__ configured full transaction lookup pruning, this will modify
    /// [`TransactionHashNumbers`](tables::TransactionHashNumbers).
    fn insert_block(
        &self,
        block: RecoveredBlock<Self::Block>,
    ) -> ProviderResult<StoredBlockBodyIndices> {
        let block_number = block.number();

        let mut durations_recorder = metrics::DurationsRecorder::default();

        // total difficulty
        let ttd = if block_number == 0 {
            block.header().difficulty()
        } else {
            let parent_block_number = block_number - 1;
            let parent_ttd = self.header_td_by_number(parent_block_number)?.unwrap_or_default();
            durations_recorder.record_relative(metrics::Action::GetParentTD);
            parent_ttd + block.header().difficulty()
        };

        self.static_file_provider
            .get_writer(block_number, StaticFileSegment::Headers)?
            .append_header(block.header(), ttd, &block.hash())?;

        self.tx.put::<tables::HeaderNumbers>(block.hash(), block_number)?;
        durations_recorder.record_relative(metrics::Action::InsertHeaderNumbers);

        let mut next_tx_num = self
            .tx
            .cursor_read::<tables::TransactionBlocks>()?
            .last()?
            .map(|(n, _)| n + 1)
            .unwrap_or_default();
        durations_recorder.record_relative(metrics::Action::GetNextTxNum);
        let first_tx_num = next_tx_num;

        let tx_count = block.body().transaction_count() as u64;

        // Ensures we have all the senders for the block's transactions.
        for (transaction, sender) in block.body().transactions_iter().zip(block.senders_iter()) {
            let hash = transaction.tx_hash();

            if self.prune_modes.sender_recovery.as_ref().is_none_or(|m| !m.is_full()) {
                self.tx.put::<tables::TransactionSenders>(next_tx_num, *sender)?;
            }

            if self.prune_modes.transaction_lookup.is_none_or(|m| !m.is_full()) {
                self.tx.put::<tables::TransactionHashNumbers>(*hash, next_tx_num)?;
            }
            next_tx_num += 1;
        }

        self.append_block_bodies(vec![(block_number, Some(block.into_body()))])?;

        debug!(
            target: "providers::db",
            ?block_number,
            actions = ?durations_recorder.actions,
            "Inserted block"
        );

        Ok(StoredBlockBodyIndices { first_tx_num, tx_count })
    }

    fn append_block_bodies(
        &self,
        bodies: Vec<(BlockNumber, Option<BodyTy<N>>)>,
    ) -> ProviderResult<()> {
        let Some(from_block) = bodies.first().map(|(block, _)| *block) else { return Ok(()) };

        // Initialize writer if we will be writing transactions to staticfiles
        let mut tx_writer =
            self.static_file_provider.get_writer(from_block, StaticFileSegment::Transactions)?;

        let mut block_indices_cursor = self.tx.cursor_write::<tables::BlockBodyIndices>()?;
        let mut tx_block_cursor = self.tx.cursor_write::<tables::TransactionBlocks>()?;

        // Get id for the next tx_num or zero if there are no transactions.
        let mut next_tx_num = tx_block_cursor.last()?.map(|(id, _)| id + 1).unwrap_or_default();

        for (block_number, body) in &bodies {
            // Increment block on static file header.
            tx_writer.increment_block(*block_number)?;

            let tx_count = body.as_ref().map(|b| b.transactions().len() as u64).unwrap_or_default();
            let block_indices = StoredBlockBodyIndices { first_tx_num: next_tx_num, tx_count };

            let mut durations_recorder = metrics::DurationsRecorder::default();

            // insert block meta
            block_indices_cursor.append(*block_number, &block_indices)?;

            durations_recorder.record_relative(metrics::Action::InsertBlockBodyIndices);

            let Some(body) = body else { continue };

            // write transaction block index
            if !body.transactions().is_empty() {
                tx_block_cursor.append(block_indices.last_tx_num(), block_number)?;
                durations_recorder.record_relative(metrics::Action::InsertTransactionBlocks);
            }

            // write transactions
            for transaction in body.transactions() {
                tx_writer.append_transaction(next_tx_num, transaction)?;

                // Increment transaction id for each transaction.
                next_tx_num += 1;
            }
        }

        self.storage.writer().write_block_bodies(self, bodies)?;

        Ok(())
    }

    fn remove_blocks_above(&self, block: BlockNumber) -> ProviderResult<()> {
        // Clean up HeaderNumbers for blocks being removed, we must clear all indexes from MDBX.
        for hash in self.canonical_hashes_range(block + 1, self.last_block_number()? + 1)? {
            self.tx.delete::<tables::HeaderNumbers>(hash, None)?;
        }

        // Get highest static file block for the total block range
        let highest_static_file_block = self
            .static_file_provider()
            .get_highest_static_file_block(StaticFileSegment::Headers)
            .expect("todo: error handling, headers should exist");

        // IMPORTANT: we use `highest_static_file_block.saturating_sub(block_number)` to make sure
        // we remove only what is ABOVE the block.
        //
        // i.e., if the highest static file block is 8, we want to remove above block 5 only, we
        // will have three blocks to remove, which will be block 8, 7, and 6.
        debug!(target: "providers::db", ?block, "Removing static file blocks above block_number");
        self.static_file_provider()
            .get_writer(block, StaticFileSegment::Headers)?
            .prune_headers(highest_static_file_block.saturating_sub(block))?;

        // First transaction to be removed
        let unwind_tx_from = self
            .block_body_indices(block)?
            .map(|b| b.next_tx_num())
            .ok_or(ProviderError::BlockBodyIndicesNotFound(block))?;

        // Last transaction to be removed
        let unwind_tx_to = self
            .tx
            .cursor_read::<tables::BlockBodyIndices>()?
            .last()?
            // shouldn't happen because this was OK above
            .ok_or(ProviderError::BlockBodyIndicesNotFound(block))?
            .1
            .last_tx_num();

        if unwind_tx_from <= unwind_tx_to {
            for (hash, _) in self.transaction_hashes_by_range(unwind_tx_from..(unwind_tx_to + 1))? {
                self.tx.delete::<tables::TransactionHashNumbers>(hash, None)?;
            }
        }

        self.remove::<tables::TransactionSenders>(unwind_tx_from..)?;

        self.remove_bodies_above(block)?;

        Ok(())
    }

    fn remove_bodies_above(&self, block: BlockNumber) -> ProviderResult<()> {
        self.storage.writer().remove_block_bodies_above(self, block)?;

        // First transaction to be removed
        let unwind_tx_from = self
            .block_body_indices(block)?
            .map(|b| b.next_tx_num())
            .ok_or(ProviderError::BlockBodyIndicesNotFound(block))?;

        self.remove::<tables::BlockBodyIndices>(block + 1..)?;
        self.remove::<tables::TransactionBlocks>(unwind_tx_from..)?;

        let static_file_tx_num =
            self.static_file_provider.get_highest_static_file_tx(StaticFileSegment::Transactions);

        let to_delete = static_file_tx_num
            .map(|static_tx| (static_tx + 1).saturating_sub(unwind_tx_from))
            .unwrap_or_default();

        self.static_file_provider
            .latest_writer(StaticFileSegment::Transactions)?
            .prune_transactions(to_delete, block)?;

        Ok(())
    }

    /// TODO(joshie): this fn should be moved to `UnifiedStorageWriter` eventually
    fn append_blocks_with_state(
        &self,
        blocks: Vec<RecoveredBlock<Self::Block>>,
        execution_outcome: &ExecutionOutcome<Self::Receipt>,
        hashed_state: HashedPostStateSorted,
    ) -> ProviderResult<()> {
        if blocks.is_empty() {
            debug!(target: "providers::db", "Attempted to append empty block range");
            return Ok(())
        }

        // Blocks are not empty, so no need to handle the case of `blocks.first()` being
        // `None`.
        let first_number = blocks[0].number();

        // Blocks are not empty, so no need to handle the case of `blocks.last()` being
        // `None`.
        let last_block_number = blocks[blocks.len() - 1].number();

        let mut durations_recorder = metrics::DurationsRecorder::default();

        // Insert the blocks
        for block in blocks {
            self.insert_block(block)?;
            durations_recorder.record_relative(metrics::Action::InsertBlock);
        }

        self.write_state(execution_outcome, OriginalValuesKnown::No)?;
        durations_recorder.record_relative(metrics::Action::InsertState);

        // insert hashes and intermediate merkle nodes
        self.write_hashed_state(&hashed_state)?;
        durations_recorder.record_relative(metrics::Action::InsertHashes);

        self.update_history_indices(first_number..=last_block_number)?;
        durations_recorder.record_relative(metrics::Action::InsertHistoryIndices);

        // Update pipeline progress
        self.update_pipeline_stages(last_block_number, false)?;
        durations_recorder.record_relative(metrics::Action::UpdatePipelineStages);

        debug!(target: "providers::db", range = ?first_number..=last_block_number, actions = ?durations_recorder.actions, "Appended blocks");

        Ok(())
    }
}

impl<TX: DbTx + 'static, N: NodeTypes> PruneCheckpointReader for DatabaseProvider<TX, N> {
    fn get_prune_checkpoint(
        &self,
        segment: PruneSegment,
    ) -> ProviderResult<Option<PruneCheckpoint>> {
        Ok(self.tx.get::<tables::PruneCheckpoints>(segment)?)
    }

    fn get_prune_checkpoints(&self) -> ProviderResult<Vec<(PruneSegment, PruneCheckpoint)>> {
        Ok(self
            .tx
            .cursor_read::<tables::PruneCheckpoints>()?
            .walk(None)?
            .collect::<Result<_, _>>()?)
    }
}

impl<TX: DbTxMut, N: NodeTypes> PruneCheckpointWriter for DatabaseProvider<TX, N> {
    fn save_prune_checkpoint(
        &self,
        segment: PruneSegment,
        checkpoint: PruneCheckpoint,
    ) -> ProviderResult<()> {
        Ok(self.tx.put::<tables::PruneCheckpoints>(segment, checkpoint)?)
    }
}

impl<TX: DbTx + 'static, N: NodeTypesForProvider> StatsReader for DatabaseProvider<TX, N> {
    fn count_entries<T: Table>(&self) -> ProviderResult<usize> {
        let db_entries = self.tx.entries::<T>()?;
        let static_file_entries = match self.static_file_provider.count_entries::<T>() {
            Ok(entries) => entries,
            Err(ProviderError::UnsupportedProvider) => 0,
            Err(err) => return Err(err),
        };

        Ok(db_entries + static_file_entries)
    }
}

impl<TX: DbTx + 'static, N: NodeTypes> ChainStateBlockReader for DatabaseProvider<TX, N> {
    fn last_finalized_block_number(&self) -> ProviderResult<Option<BlockNumber>> {
        let mut finalized_blocks = self
            .tx
            .cursor_read::<tables::ChainState>()?
            .walk(Some(tables::ChainStateKey::LastFinalizedBlock))?
            .take(1)
            .collect::<Result<BTreeMap<tables::ChainStateKey, BlockNumber>, _>>()?;

        let last_finalized_block_number = finalized_blocks.pop_first().map(|pair| pair.1);
        Ok(last_finalized_block_number)
    }

    fn last_safe_block_number(&self) -> ProviderResult<Option<BlockNumber>> {
        let mut finalized_blocks = self
            .tx
            .cursor_read::<tables::ChainState>()?
            .walk(Some(tables::ChainStateKey::LastSafeBlockBlock))?
            .take(1)
            .collect::<Result<BTreeMap<tables::ChainStateKey, BlockNumber>, _>>()?;

        let last_finalized_block_number = finalized_blocks.pop_first().map(|pair| pair.1);
        Ok(last_finalized_block_number)
    }
}

impl<TX: DbTxMut, N: NodeTypes> ChainStateBlockWriter for DatabaseProvider<TX, N> {
    fn save_finalized_block_number(&self, block_number: BlockNumber) -> ProviderResult<()> {
        Ok(self
            .tx
            .put::<tables::ChainState>(tables::ChainStateKey::LastFinalizedBlock, block_number)?)
    }

    fn save_safe_block_number(&self, block_number: BlockNumber) -> ProviderResult<()> {
        Ok(self
            .tx
            .put::<tables::ChainState>(tables::ChainStateKey::LastSafeBlockBlock, block_number)?)
    }
}

impl<TX: DbTx + 'static, N: NodeTypes + 'static> DBProvider for DatabaseProvider<TX, N> {
    type Tx = TX;

    fn tx_ref(&self) -> &Self::Tx {
        &self.tx
    }

    fn tx_mut(&mut self) -> &mut Self::Tx {
        &mut self.tx
    }

    fn into_tx(self) -> Self::Tx {
        self.tx
    }

    fn prune_modes_ref(&self) -> &PruneModes {
        self.prune_modes_ref()
    }

    /// Commit database transaction and static files.
    fn commit(self) -> ProviderResult<bool> {
        // For unwinding it makes more sense to commit the database first, since if
        // it is interrupted before the static files commit, we can just
        // truncate the static files according to the
        // checkpoints on the next start-up.
        if self.static_file_provider.has_unwind_queued() {
            self.tx.commit()?;
            self.static_file_provider.commit()?;
        } else {
            self.static_file_provider.commit()?;
            self.tx.commit()?;
        }

        Ok(true)
    }
}

#[cfg(test)]
mod tests {
    use super::*;
    use crate::{
        test_utils::{blocks::BlockchainTestData, create_test_provider_factory},
        BlockWriter,
    };
    use reth_testing_utils::generators::{self, random_block, BlockParams};

    #[test]
    fn test_receipts_by_block_range_empty_range() {
        let factory = create_test_provider_factory();
        let provider = factory.provider().unwrap();

        // empty range should return empty vec
        let start = 10u64;
        let end = 9u64;
        let result = provider.receipts_by_block_range(start..=end).unwrap();
        assert_eq!(result, Vec::<Vec<reth_ethereum_primitives::Receipt>>::new());
    }

    #[test]
    fn test_receipts_by_block_range_nonexistent_blocks() {
        let factory = create_test_provider_factory();
        let provider = factory.provider().unwrap();

        // non-existent blocks should return empty vecs for each block
        let result = provider.receipts_by_block_range(10..=12).unwrap();
        assert_eq!(result, vec![vec![], vec![], vec![]]);
    }

    #[test]
    fn test_receipts_by_block_range_single_block() {
        let factory = create_test_provider_factory();
        let data = BlockchainTestData::default();

        let provider_rw = factory.provider_rw().unwrap();
        provider_rw.insert_block(data.genesis.clone().try_recover().unwrap()).unwrap();
        provider_rw
            .write_state(
                &ExecutionOutcome { first_block: 0, receipts: vec![vec![]], ..Default::default() },
                crate::OriginalValuesKnown::No,
            )
            .unwrap();
        provider_rw.insert_block(data.blocks[0].0.clone()).unwrap();
        provider_rw.write_state(&data.blocks[0].1, crate::OriginalValuesKnown::No).unwrap();
        provider_rw.commit().unwrap();

        let provider = factory.provider().unwrap();
        let result = provider.receipts_by_block_range(1..=1).unwrap();

        // should have one vec with one receipt
        assert_eq!(result.len(), 1);
        assert_eq!(result[0].len(), 1);
        assert_eq!(result[0][0], data.blocks[0].1.receipts()[0][0]);
    }

    #[test]
    fn test_receipts_by_block_range_multiple_blocks() {
        let factory = create_test_provider_factory();
        let data = BlockchainTestData::default();

        let provider_rw = factory.provider_rw().unwrap();
        provider_rw.insert_block(data.genesis.clone().try_recover().unwrap()).unwrap();
        provider_rw
            .write_state(
                &ExecutionOutcome { first_block: 0, receipts: vec![vec![]], ..Default::default() },
                crate::OriginalValuesKnown::No,
            )
            .unwrap();
        for i in 0..3 {
            provider_rw.insert_block(data.blocks[i].0.clone()).unwrap();
            provider_rw.write_state(&data.blocks[i].1, crate::OriginalValuesKnown::No).unwrap();
        }
        provider_rw.commit().unwrap();

        let provider = factory.provider().unwrap();
        let result = provider.receipts_by_block_range(1..=3).unwrap();

        // should have 3 vecs, each with one receipt
        assert_eq!(result.len(), 3);
        for (i, block_receipts) in result.iter().enumerate() {
            assert_eq!(block_receipts.len(), 1);
            assert_eq!(block_receipts[0], data.blocks[i].1.receipts()[0][0]);
        }
    }

    #[test]
    fn test_receipts_by_block_range_blocks_with_varying_tx_counts() {
        let factory = create_test_provider_factory();
        let data = BlockchainTestData::default();

        let provider_rw = factory.provider_rw().unwrap();
        provider_rw.insert_block(data.genesis.clone().try_recover().unwrap()).unwrap();
        provider_rw
            .write_state(
                &ExecutionOutcome { first_block: 0, receipts: vec![vec![]], ..Default::default() },
                crate::OriginalValuesKnown::No,
            )
            .unwrap();

        // insert blocks 1-3 with receipts
        for i in 0..3 {
            provider_rw.insert_block(data.blocks[i].0.clone()).unwrap();
            provider_rw.write_state(&data.blocks[i].1, crate::OriginalValuesKnown::No).unwrap();
        }
        provider_rw.commit().unwrap();

        let provider = factory.provider().unwrap();
        let result = provider.receipts_by_block_range(1..=3).unwrap();

        // verify each block has one receipt
        assert_eq!(result.len(), 3);
        for block_receipts in &result {
            assert_eq!(block_receipts.len(), 1);
        }
    }

    #[test]
    fn test_receipts_by_block_range_partial_range() {
        let factory = create_test_provider_factory();
        let data = BlockchainTestData::default();

        let provider_rw = factory.provider_rw().unwrap();
        provider_rw.insert_block(data.genesis.clone().try_recover().unwrap()).unwrap();
        provider_rw
            .write_state(
                &ExecutionOutcome { first_block: 0, receipts: vec![vec![]], ..Default::default() },
                crate::OriginalValuesKnown::No,
            )
            .unwrap();
        for i in 0..3 {
            provider_rw.insert_block(data.blocks[i].0.clone()).unwrap();
            provider_rw.write_state(&data.blocks[i].1, crate::OriginalValuesKnown::No).unwrap();
        }
        provider_rw.commit().unwrap();

        let provider = factory.provider().unwrap();

        // request range that includes both existing and non-existing blocks
        let result = provider.receipts_by_block_range(2..=5).unwrap();
        assert_eq!(result.len(), 4);

        // blocks 2-3 should have receipts, blocks 4-5 should be empty
        assert_eq!(result[0].len(), 1); // block 2
        assert_eq!(result[1].len(), 1); // block 3
        assert_eq!(result[2].len(), 0); // block 4 (doesn't exist)
        assert_eq!(result[3].len(), 0); // block 5 (doesn't exist)

        assert_eq!(result[0][0], data.blocks[1].1.receipts()[0][0]);
        assert_eq!(result[1][0], data.blocks[2].1.receipts()[0][0]);
    }

    #[test]
    fn test_receipts_by_block_range_all_empty_blocks() {
        let factory = create_test_provider_factory();
        let mut rng = generators::rng();

        // create blocks with no transactions
        let mut blocks = Vec::new();
        for i in 0..3 {
            let block =
                random_block(&mut rng, i, BlockParams { tx_count: Some(0), ..Default::default() });
            blocks.push(block);
        }

        let provider_rw = factory.provider_rw().unwrap();
        for block in blocks {
            provider_rw.insert_block(block.try_recover().unwrap()).unwrap();
        }
        provider_rw.commit().unwrap();

        let provider = factory.provider().unwrap();
        let result = provider.receipts_by_block_range(1..=3).unwrap();

        assert_eq!(result.len(), 3);
        for block_receipts in result {
            assert_eq!(block_receipts.len(), 0);
        }
    }

    #[test]
    fn test_receipts_by_block_range_consistency_with_individual_calls() {
        let factory = create_test_provider_factory();
        let data = BlockchainTestData::default();

        let provider_rw = factory.provider_rw().unwrap();
        provider_rw.insert_block(data.genesis.clone().try_recover().unwrap()).unwrap();
        provider_rw
            .write_state(
                &ExecutionOutcome { first_block: 0, receipts: vec![vec![]], ..Default::default() },
                crate::OriginalValuesKnown::No,
            )
            .unwrap();
        for i in 0..3 {
            provider_rw.insert_block(data.blocks[i].0.clone()).unwrap();
            provider_rw.write_state(&data.blocks[i].1, crate::OriginalValuesKnown::No).unwrap();
        }
        provider_rw.commit().unwrap();

        let provider = factory.provider().unwrap();

        // get receipts using block range method
        let range_result = provider.receipts_by_block_range(1..=3).unwrap();

        // get receipts using individual block calls
        let mut individual_results = Vec::new();
        for block_num in 1..=3 {
            let receipts =
                provider.receipts_by_block(block_num.into()).unwrap().unwrap_or_default();
            individual_results.push(receipts);
        }

        assert_eq!(range_result, individual_results);
    }

    #[test]
    fn test_write_trie_changesets() {
        use reth_db_api::models::BlockNumberHashedAddress;
        use reth_trie::{BranchNodeCompact, StorageTrieEntry};

        let factory = create_test_provider_factory();
        let provider_rw = factory.provider_rw().unwrap();

        let block_number = 1u64;

        // Create some test nibbles and nodes
        let account_nibbles1 = Nibbles::from_nibbles([0x1, 0x2, 0x3, 0x4]);
        let account_nibbles2 = Nibbles::from_nibbles([0x5, 0x6, 0x7, 0x8]);

        let node1 = BranchNodeCompact::new(
            0b1111_1111_1111_1111, // state_mask
            0b0000_0000_0000_0000, // tree_mask
            0b0000_0000_0000_0000, // hash_mask
            vec![],                // hashes
            None,                  // root hash
        );

        // Pre-populate AccountsTrie with a node that will be updated (for account_nibbles1)
        {
            let mut cursor = provider_rw.tx_ref().cursor_write::<tables::AccountsTrie>().unwrap();
            cursor.insert(StoredNibbles(account_nibbles1), &node1).unwrap();
        }

        // Create account trie updates: one Some (update) and one None (removal)
        let account_nodes = vec![
            (account_nibbles1, Some(node1.clone())), // This will update existing node
            (account_nibbles2, None),                // This will be a removal (no existing node)
        ];

        // Create storage trie updates
        let storage_address1 = B256::from([1u8; 32]); // Normal storage trie
        let storage_address2 = B256::from([2u8; 32]); // Wiped storage trie

        let storage_nibbles1 = Nibbles::from_nibbles([0xa, 0xb]);
        let storage_nibbles2 = Nibbles::from_nibbles([0xc, 0xd]);
        let storage_nibbles3 = Nibbles::from_nibbles([0xe, 0xf]);

        let storage_node1 = BranchNodeCompact::new(
            0b1111_0000_0000_0000,
            0b0000_0000_0000_0000,
            0b0000_0000_0000_0000,
            vec![],
            None,
        );

        let storage_node2 = BranchNodeCompact::new(
            0b0000_1111_0000_0000,
            0b0000_0000_0000_0000,
            0b0000_0000_0000_0000,
            vec![],
            None,
        );

        // Create an old version of storage_node1 to prepopulate
        let storage_node1_old = BranchNodeCompact::new(
            0b1010_0000_0000_0000, // Different mask to show it's an old value
            0b0000_0000_0000_0000,
            0b0000_0000_0000_0000,
            vec![],
            None,
        );

        // Pre-populate StoragesTrie for normal storage (storage_address1)
        {
            let mut cursor =
                provider_rw.tx_ref().cursor_dup_write::<tables::StoragesTrie>().unwrap();
            // Add node that will be updated (storage_nibbles1) with old value
            let entry = StorageTrieEntry {
                nibbles: StoredNibblesSubKey(storage_nibbles1),
                node: storage_node1_old.clone(),
            };
            cursor.upsert(storage_address1, &entry).unwrap();
        }

        // Pre-populate StoragesTrie for wiped storage (storage_address2)
        {
            let mut cursor =
                provider_rw.tx_ref().cursor_dup_write::<tables::StoragesTrie>().unwrap();
            // Add node that will be updated (storage_nibbles1)
            let entry1 = StorageTrieEntry {
                nibbles: StoredNibblesSubKey(storage_nibbles1),
                node: storage_node1.clone(),
            };
            cursor.upsert(storage_address2, &entry1).unwrap();
            // Add node that won't be updated but exists (storage_nibbles3)
            let entry3 = StorageTrieEntry {
                nibbles: StoredNibblesSubKey(storage_nibbles3),
                node: storage_node2.clone(),
            };
            cursor.upsert(storage_address2, &entry3).unwrap();
        }

        // Normal storage trie: one Some (update) and one None (new)
        let storage_trie1 = StorageTrieUpdatesSorted {
            is_deleted: false,
            storage_nodes: vec![
                (storage_nibbles1, Some(storage_node1.clone())), // This will update existing node
                (storage_nibbles2, None),                        // This is a new node
            ],
        };

        // Wiped storage trie
        let storage_trie2 = StorageTrieUpdatesSorted {
            is_deleted: true,
            storage_nodes: vec![
                (storage_nibbles1, Some(storage_node1.clone())), // Updated node already in db
                (storage_nibbles2, Some(storage_node2.clone())), /* Updated node not in db
                                                                  * storage_nibbles3 is in db
                                                                  * but not updated */
            ],
        };

        let mut storage_tries = B256Map::default();
        storage_tries.insert(storage_address1, storage_trie1);
        storage_tries.insert(storage_address2, storage_trie2);

        let trie_updates = TrieUpdatesSorted { account_nodes, storage_tries };

        // Write the changesets
        let num_written =
            provider_rw.write_trie_changesets(block_number, &trie_updates, None).unwrap();

        // Verify number of entries written
        // Account changesets: 2 (one update, one removal)
        // Storage changesets:
        //   - Normal storage: 2 (one update, one removal)
        //   - Wiped storage: 3 (two updated, one existing not updated)
        // Total: 2 + 2 + 3 = 7
        assert_eq!(num_written, 7);

        // Verify account changesets were written correctly
        {
            let mut cursor =
                provider_rw.tx_ref().cursor_dup_read::<tables::AccountsTrieChangeSets>().unwrap();

            // Get all entries for this block to see what was written
            let all_entries = cursor
                .walk_dup(Some(block_number), None)
                .unwrap()
                .collect::<Result<Vec<_>, _>>()
                .unwrap();

            // Assert the full value of all_entries in a single assert_eq
            assert_eq!(
                all_entries,
                vec![
                    (
                        block_number,
                        TrieChangeSetsEntry {
                            nibbles: StoredNibblesSubKey(account_nibbles1),
                            node: Some(node1),
                        }
                    ),
                    (
                        block_number,
                        TrieChangeSetsEntry {
                            nibbles: StoredNibblesSubKey(account_nibbles2),
                            node: None,
                        }
                    ),
                ]
            );
        }

        // Verify storage changesets were written correctly
        {
            let mut cursor =
                provider_rw.tx_ref().cursor_dup_read::<tables::StoragesTrieChangeSets>().unwrap();

            // Check normal storage trie changesets
            let key1 = BlockNumberHashedAddress((block_number, storage_address1));
            let entries1 =
                cursor.walk_dup(Some(key1), None).unwrap().collect::<Result<Vec<_>, _>>().unwrap();

            assert_eq!(
                entries1,
                vec![
                    (
                        key1,
                        TrieChangeSetsEntry {
                            nibbles: StoredNibblesSubKey(storage_nibbles1),
                            node: Some(storage_node1_old), // Old value that was prepopulated
                        }
                    ),
                    (
                        key1,
                        TrieChangeSetsEntry {
                            nibbles: StoredNibblesSubKey(storage_nibbles2),
                            node: None, // New node, no previous value
                        }
                    ),
                ]
            );

            // Check wiped storage trie changesets
            let key2 = BlockNumberHashedAddress((block_number, storage_address2));
            let entries2 =
                cursor.walk_dup(Some(key2), None).unwrap().collect::<Result<Vec<_>, _>>().unwrap();

            assert_eq!(
                entries2,
                vec![
                    (
                        key2,
                        TrieChangeSetsEntry {
                            nibbles: StoredNibblesSubKey(storage_nibbles1),
                            node: Some(storage_node1), // Was in db, so has old value
                        }
                    ),
                    (
                        key2,
                        TrieChangeSetsEntry {
                            nibbles: StoredNibblesSubKey(storage_nibbles2),
                            node: None, // Was not in db
                        }
                    ),
                    (
                        key2,
                        TrieChangeSetsEntry {
                            nibbles: StoredNibblesSubKey(storage_nibbles3),
                            node: Some(storage_node2), // Existing node in wiped storage
                        }
                    ),
                ]
            );
        }

        provider_rw.commit().unwrap();
    }

    #[test]
    fn test_write_trie_changesets_with_overlay() {
        use reth_db_api::models::BlockNumberHashedAddress;
        use reth_trie::BranchNodeCompact;

        let factory = create_test_provider_factory();
        let provider_rw = factory.provider_rw().unwrap();

        let block_number = 1u64;

        // Create some test nibbles and nodes
        let account_nibbles1 = Nibbles::from_nibbles([0x1, 0x2, 0x3, 0x4]);
        let account_nibbles2 = Nibbles::from_nibbles([0x5, 0x6, 0x7, 0x8]);

        let node1 = BranchNodeCompact::new(
            0b1111_1111_1111_1111, // state_mask
            0b0000_0000_0000_0000, // tree_mask
            0b0000_0000_0000_0000, // hash_mask
            vec![],                // hashes
            None,                  // root hash
        );

        // NOTE: Unlike the previous test, we're NOT pre-populating the database
        // All node values will come from the overlay

        // Create the overlay with existing values that would normally be in the DB
        let node1_old = BranchNodeCompact::new(
            0b1010_1010_1010_1010, // Different mask to show it's the overlay "existing" value
            0b0000_0000_0000_0000,
            0b0000_0000_0000_0000,
            vec![],
            None,
        );

        // Create overlay account nodes
        let overlay_account_nodes = vec![
            (account_nibbles1, Some(node1_old.clone())), // This simulates existing node in overlay
        ];

        // Create account trie updates: one Some (update) and one None (removal)
        let account_nodes = vec![
            (account_nibbles1, Some(node1)), // This will update overlay node
            (account_nibbles2, None),        // This will be a removal (no existing node)
        ];

        // Create storage trie updates
        let storage_address1 = B256::from([1u8; 32]); // Normal storage trie
        let storage_address2 = B256::from([2u8; 32]); // Wiped storage trie

        let storage_nibbles1 = Nibbles::from_nibbles([0xa, 0xb]);
        let storage_nibbles2 = Nibbles::from_nibbles([0xc, 0xd]);
        let storage_nibbles3 = Nibbles::from_nibbles([0xe, 0xf]);

        let storage_node1 = BranchNodeCompact::new(
            0b1111_0000_0000_0000,
            0b0000_0000_0000_0000,
            0b0000_0000_0000_0000,
            vec![],
            None,
        );

        let storage_node2 = BranchNodeCompact::new(
            0b0000_1111_0000_0000,
            0b0000_0000_0000_0000,
            0b0000_0000_0000_0000,
            vec![],
            None,
        );

        // Create old versions for overlay
        let storage_node1_old = BranchNodeCompact::new(
            0b1010_0000_0000_0000, // Different mask to show it's an old value
            0b0000_0000_0000_0000,
            0b0000_0000_0000_0000,
            vec![],
            None,
        );

        // Create overlay storage nodes
        let mut overlay_storage_tries = B256Map::default();

        // Overlay for normal storage (storage_address1)
        let overlay_storage_trie1 = StorageTrieUpdatesSorted {
            is_deleted: false,
            storage_nodes: vec![
                (storage_nibbles1, Some(storage_node1_old.clone())), /* Simulates existing in
                                                                      * overlay */
            ],
        };

        // Overlay for wiped storage (storage_address2)
        let overlay_storage_trie2 = StorageTrieUpdatesSorted {
            is_deleted: false,
            storage_nodes: vec![
                (storage_nibbles1, Some(storage_node1.clone())), // Existing in overlay
                (storage_nibbles3, Some(storage_node2.clone())), // Also existing in overlay
            ],
        };

        overlay_storage_tries.insert(storage_address1, overlay_storage_trie1);
        overlay_storage_tries.insert(storage_address2, overlay_storage_trie2);

        let overlay = TrieUpdatesSorted {
            account_nodes: overlay_account_nodes,
            storage_tries: overlay_storage_tries,
        };

        // Normal storage trie: one Some (update) and one None (new)
        let storage_trie1 = StorageTrieUpdatesSorted {
            is_deleted: false,
            storage_nodes: vec![
                (storage_nibbles1, Some(storage_node1.clone())), // This will update overlay node
                (storage_nibbles2, None),                        // This is a new node
            ],
        };

        // Wiped storage trie
        let storage_trie2 = StorageTrieUpdatesSorted {
            is_deleted: true,
            storage_nodes: vec![
                (storage_nibbles1, Some(storage_node1.clone())), // Updated node from overlay
                (storage_nibbles2, Some(storage_node2.clone())), /* Updated node not in overlay
                                                                  * storage_nibbles3 is in
                                                                  * overlay
                                                                  * but not updated */
            ],
        };

        let mut storage_tries = B256Map::default();
        storage_tries.insert(storage_address1, storage_trie1);
        storage_tries.insert(storage_address2, storage_trie2);

        let trie_updates = TrieUpdatesSorted { account_nodes, storage_tries };

        // Write the changesets WITH OVERLAY
        let num_written =
            provider_rw.write_trie_changesets(block_number, &trie_updates, Some(&overlay)).unwrap();

        // Verify number of entries written
        // Account changesets: 2 (one update from overlay, one removal)
        // Storage changesets:
        //   - Normal storage: 2 (one update from overlay, one new)
        //   - Wiped storage: 3 (two updated, one existing from overlay not updated)
        // Total: 2 + 2 + 3 = 7
        assert_eq!(num_written, 7);

        // Verify account changesets were written correctly
        {
            let mut cursor =
                provider_rw.tx_ref().cursor_dup_read::<tables::AccountsTrieChangeSets>().unwrap();

            // Get all entries for this block to see what was written
            let all_entries = cursor
                .walk_dup(Some(block_number), None)
                .unwrap()
                .collect::<Result<Vec<_>, _>>()
                .unwrap();

            // Assert the full value of all_entries in a single assert_eq
            assert_eq!(
                all_entries,
                vec![
                    (
                        block_number,
                        TrieChangeSetsEntry {
                            nibbles: StoredNibblesSubKey(account_nibbles1),
                            node: Some(node1_old), // Value from overlay, not DB
                        }
                    ),
                    (
                        block_number,
                        TrieChangeSetsEntry {
                            nibbles: StoredNibblesSubKey(account_nibbles2),
                            node: None,
                        }
                    ),
                ]
            );
        }

        // Verify storage changesets were written correctly
        {
            let mut cursor =
                provider_rw.tx_ref().cursor_dup_read::<tables::StoragesTrieChangeSets>().unwrap();

            // Check normal storage trie changesets
            let key1 = BlockNumberHashedAddress((block_number, storage_address1));
            let entries1 =
                cursor.walk_dup(Some(key1), None).unwrap().collect::<Result<Vec<_>, _>>().unwrap();

            assert_eq!(
                entries1,
                vec![
                    (
                        key1,
                        TrieChangeSetsEntry {
                            nibbles: StoredNibblesSubKey(storage_nibbles1),
                            node: Some(storage_node1_old), // Old value from overlay
                        }
                    ),
                    (
                        key1,
                        TrieChangeSetsEntry {
                            nibbles: StoredNibblesSubKey(storage_nibbles2),
                            node: None, // New node, no previous value
                        }
                    ),
                ]
            );

            // Check wiped storage trie changesets
            let key2 = BlockNumberHashedAddress((block_number, storage_address2));
            let entries2 =
                cursor.walk_dup(Some(key2), None).unwrap().collect::<Result<Vec<_>, _>>().unwrap();

            assert_eq!(
                entries2,
                vec![
                    (
                        key2,
                        TrieChangeSetsEntry {
                            nibbles: StoredNibblesSubKey(storage_nibbles1),
                            node: Some(storage_node1), // Value from overlay
                        }
                    ),
                    (
                        key2,
                        TrieChangeSetsEntry {
                            nibbles: StoredNibblesSubKey(storage_nibbles2),
                            node: None, // Was not in overlay
                        }
                    ),
                    (
                        key2,
                        TrieChangeSetsEntry {
                            nibbles: StoredNibblesSubKey(storage_nibbles3),
                            node: Some(storage_node2), /* Existing node from overlay in wiped
                                                        * storage */
                        }
                    ),
                ]
            );
        }

        provider_rw.commit().unwrap();
    }

    #[test]
    fn test_clear_trie_changesets_from() {
        use alloy_primitives::hex_literal::hex;
        use reth_db_api::models::BlockNumberHashedAddress;
        use reth_trie::{BranchNodeCompact, StoredNibblesSubKey, TrieChangeSetsEntry};

        let factory = create_test_provider_factory();

        // Create some test data for different block numbers
        let block1 = 100u64;
        let block2 = 101u64;
        let block3 = 102u64;
        let block4 = 103u64;
        let block5 = 104u64;

        // Create test addresses for storage changesets
        let storage_address1 =
            B256::from(hex!("1111111111111111111111111111111111111111111111111111111111111111"));
        let storage_address2 =
            B256::from(hex!("2222222222222222222222222222222222222222222222222222222222222222"));

        // Create test nibbles
        let nibbles1 = StoredNibblesSubKey(Nibbles::from_nibbles([0x1, 0x2, 0x3]));
        let nibbles2 = StoredNibblesSubKey(Nibbles::from_nibbles([0x4, 0x5, 0x6]));
        let nibbles3 = StoredNibblesSubKey(Nibbles::from_nibbles([0x7, 0x8, 0x9]));

        // Create test nodes
        let node1 = BranchNodeCompact::new(
            0b1111_1111_1111_1111,
            0b1111_1111_1111_1111,
            0b0000_0000_0000_0001,
            vec![B256::from(hex!(
                "1234567890abcdef1234567890abcdef1234567890abcdef1234567890abcdef"
            ))],
            None,
        );
        let node2 = BranchNodeCompact::new(
            0b1111_1111_1111_1110,
            0b1111_1111_1111_1110,
            0b0000_0000_0000_0010,
            vec![B256::from(hex!(
                "abcdef1234567890abcdef1234567890abcdef1234567890abcdef1234567890"
            ))],
            Some(B256::from(hex!(
                "deadbeefdeadbeefdeadbeefdeadbeefdeadbeefdeadbeefdeadbeefdeadbeef"
            ))),
        );

        // Populate AccountsTrieChangeSets with data across multiple blocks
        {
            let provider_rw = factory.provider_rw().unwrap();
            let mut cursor =
                provider_rw.tx_ref().cursor_dup_write::<tables::AccountsTrieChangeSets>().unwrap();

            // Block 100: 2 entries (will be kept - before start block)
            cursor
                .upsert(
                    block1,
                    &TrieChangeSetsEntry { nibbles: nibbles1.clone(), node: Some(node1.clone()) },
                )
                .unwrap();
            cursor
                .upsert(block1, &TrieChangeSetsEntry { nibbles: nibbles2.clone(), node: None })
                .unwrap();

            // Block 101: 3 entries with duplicates (will be deleted - from this block onwards)
            cursor
                .upsert(
                    block2,
                    &TrieChangeSetsEntry { nibbles: nibbles1.clone(), node: Some(node2.clone()) },
                )
                .unwrap();
            cursor
                .upsert(
                    block2,
                    &TrieChangeSetsEntry { nibbles: nibbles1.clone(), node: Some(node1.clone()) },
                )
                .unwrap(); // duplicate key
            cursor
                .upsert(block2, &TrieChangeSetsEntry { nibbles: nibbles3.clone(), node: None })
                .unwrap();

            // Block 102: 2 entries (will be deleted - after start block)
            cursor
                .upsert(
                    block3,
                    &TrieChangeSetsEntry { nibbles: nibbles2.clone(), node: Some(node1.clone()) },
                )
                .unwrap();
            cursor
                .upsert(
                    block3,
                    &TrieChangeSetsEntry { nibbles: nibbles3.clone(), node: Some(node2.clone()) },
                )
                .unwrap();

            // Block 103: 1 entry (will be deleted - after start block)
            cursor
                .upsert(block4, &TrieChangeSetsEntry { nibbles: nibbles1.clone(), node: None })
                .unwrap();

            // Block 104: 2 entries (will be deleted - after start block)
            cursor
                .upsert(
                    block5,
                    &TrieChangeSetsEntry { nibbles: nibbles2.clone(), node: Some(node2.clone()) },
                )
                .unwrap();
            cursor
                .upsert(block5, &TrieChangeSetsEntry { nibbles: nibbles3.clone(), node: None })
                .unwrap();

            provider_rw.commit().unwrap();
        }

        // Populate StoragesTrieChangeSets with data across multiple blocks
        {
            let provider_rw = factory.provider_rw().unwrap();
            let mut cursor =
                provider_rw.tx_ref().cursor_dup_write::<tables::StoragesTrieChangeSets>().unwrap();

            // Block 100, address1: 2 entries (will be kept - before start block)
            let key1_block1 = BlockNumberHashedAddress((block1, storage_address1));
            cursor
                .upsert(
                    key1_block1,
                    &TrieChangeSetsEntry { nibbles: nibbles1.clone(), node: Some(node1.clone()) },
                )
                .unwrap();
            cursor
                .upsert(key1_block1, &TrieChangeSetsEntry { nibbles: nibbles2.clone(), node: None })
                .unwrap();

            // Block 101, address1: 3 entries with duplicates (will be deleted - from this block
            // onwards)
            let key1_block2 = BlockNumberHashedAddress((block2, storage_address1));
            cursor
                .upsert(
                    key1_block2,
                    &TrieChangeSetsEntry { nibbles: nibbles1.clone(), node: Some(node2.clone()) },
                )
                .unwrap();
            cursor
                .upsert(key1_block2, &TrieChangeSetsEntry { nibbles: nibbles1.clone(), node: None })
                .unwrap(); // duplicate key
            cursor
                .upsert(
                    key1_block2,
                    &TrieChangeSetsEntry { nibbles: nibbles2.clone(), node: Some(node1.clone()) },
                )
                .unwrap();

            // Block 102, address2: 2 entries (will be deleted - after start block)
            let key2_block3 = BlockNumberHashedAddress((block3, storage_address2));
            cursor
                .upsert(
                    key2_block3,
                    &TrieChangeSetsEntry { nibbles: nibbles2.clone(), node: Some(node2.clone()) },
                )
                .unwrap();
            cursor
                .upsert(key2_block3, &TrieChangeSetsEntry { nibbles: nibbles3.clone(), node: None })
                .unwrap();

            // Block 103, address1: 2 entries with duplicate (will be deleted - after start block)
            let key1_block4 = BlockNumberHashedAddress((block4, storage_address1));
            cursor
                .upsert(
                    key1_block4,
                    &TrieChangeSetsEntry { nibbles: nibbles3.clone(), node: Some(node1) },
                )
                .unwrap();
            cursor
                .upsert(
                    key1_block4,
                    &TrieChangeSetsEntry { nibbles: nibbles3, node: Some(node2.clone()) },
                )
                .unwrap(); // duplicate key

            // Block 104, address2: 2 entries (will be deleted - after start block)
            let key2_block5 = BlockNumberHashedAddress((block5, storage_address2));
            cursor
                .upsert(key2_block5, &TrieChangeSetsEntry { nibbles: nibbles1, node: None })
                .unwrap();
            cursor
                .upsert(key2_block5, &TrieChangeSetsEntry { nibbles: nibbles2, node: Some(node2) })
                .unwrap();

            provider_rw.commit().unwrap();
        }

        // Clear all changesets from block 101 onwards
        {
            let provider_rw = factory.provider_rw().unwrap();
            provider_rw.clear_trie_changesets_from(block2).unwrap();
            provider_rw.commit().unwrap();
        }

        // Verify AccountsTrieChangeSets after clearing
        {
            let provider = factory.provider().unwrap();
            let mut cursor =
                provider.tx_ref().cursor_dup_read::<tables::AccountsTrieChangeSets>().unwrap();

            // Block 100 should still exist (before range)
            let block1_entries = cursor
                .walk_dup(Some(block1), None)
                .unwrap()
                .collect::<Result<Vec<_>, _>>()
                .unwrap();
            assert_eq!(block1_entries.len(), 2, "Block 100 entries should be preserved");
            assert_eq!(block1_entries[0].0, block1);
            assert_eq!(block1_entries[1].0, block1);

            // Blocks 101-104 should be deleted
            let block2_entries = cursor
                .walk_dup(Some(block2), None)
                .unwrap()
                .collect::<Result<Vec<_>, _>>()
                .unwrap();
            assert!(block2_entries.is_empty(), "Block 101 entries should be deleted");

            let block3_entries = cursor
                .walk_dup(Some(block3), None)
                .unwrap()
                .collect::<Result<Vec<_>, _>>()
                .unwrap();
            assert!(block3_entries.is_empty(), "Block 102 entries should be deleted");

            let block4_entries = cursor
                .walk_dup(Some(block4), None)
                .unwrap()
                .collect::<Result<Vec<_>, _>>()
                .unwrap();
            assert!(block4_entries.is_empty(), "Block 103 entries should be deleted");

            // Block 104 should also be deleted
            let block5_entries = cursor
                .walk_dup(Some(block5), None)
                .unwrap()
                .collect::<Result<Vec<_>, _>>()
                .unwrap();
            assert!(block5_entries.is_empty(), "Block 104 entries should be deleted");
        }

        // Verify StoragesTrieChangeSets after clearing
        {
            let provider = factory.provider().unwrap();
            let mut cursor =
                provider.tx_ref().cursor_dup_read::<tables::StoragesTrieChangeSets>().unwrap();

            // Block 100 entries should still exist (before range)
            let key1_block1 = BlockNumberHashedAddress((block1, storage_address1));
            let block1_entries = cursor
                .walk_dup(Some(key1_block1), None)
                .unwrap()
                .collect::<Result<Vec<_>, _>>()
                .unwrap();
            assert_eq!(block1_entries.len(), 2, "Block 100 storage entries should be preserved");

            // Blocks 101-104 entries should be deleted
            let key1_block2 = BlockNumberHashedAddress((block2, storage_address1));
            let block2_entries = cursor
                .walk_dup(Some(key1_block2), None)
                .unwrap()
                .collect::<Result<Vec<_>, _>>()
                .unwrap();
            assert!(block2_entries.is_empty(), "Block 101 storage entries should be deleted");

            let key2_block3 = BlockNumberHashedAddress((block3, storage_address2));
            let block3_entries = cursor
                .walk_dup(Some(key2_block3), None)
                .unwrap()
                .collect::<Result<Vec<_>, _>>()
                .unwrap();
            assert!(block3_entries.is_empty(), "Block 102 storage entries should be deleted");

            let key1_block4 = BlockNumberHashedAddress((block4, storage_address1));
            let block4_entries = cursor
                .walk_dup(Some(key1_block4), None)
                .unwrap()
                .collect::<Result<Vec<_>, _>>()
                .unwrap();
            assert!(block4_entries.is_empty(), "Block 103 storage entries should be deleted");

            // Block 104 entries should also be deleted
            let key2_block5 = BlockNumberHashedAddress((block5, storage_address2));
            let block5_entries = cursor
                .walk_dup(Some(key2_block5), None)
                .unwrap()
                .collect::<Result<Vec<_>, _>>()
                .unwrap();
            assert!(block5_entries.is_empty(), "Block 104 storage entries should be deleted");
        }
    }
}<|MERGE_RESOLUTION|>--- conflicted
+++ resolved
@@ -77,13 +77,8 @@
     cmp::Ordering,
     collections::{BTreeMap, BTreeSet},
     fmt::Debug,
-<<<<<<< HEAD
     ops::{Deref, DerefMut, Not, Range, RangeBounds, RangeFrom, RangeInclusive},
-    sync::{mpsc, Arc},
-=======
-    ops::{Deref, DerefMut, Not, Range, RangeBounds, RangeInclusive},
     sync::Arc,
->>>>>>> e9598ba5
 };
 use tracing::{debug, trace};
 
