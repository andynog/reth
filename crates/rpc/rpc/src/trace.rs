--- conflicted
+++ resolved
@@ -1,14 +1,5 @@
-<<<<<<< HEAD
 use std::{collections::HashSet, sync::Arc};
 
-=======
-use crate::eth::{
-    error::{EthApiError, EthResult},
-    revm_utils::prepare_call_env,
-    utils::recover_raw_transaction,
-    EthTransactions,
-};
->>>>>>> 42075409
 use async_trait::async_trait;
 use jsonrpsee::core::RpcResult as Result;
 use reth_consensus_common::calc::{base_block_reward, block_reward, ommer_reward};
@@ -18,7 +9,7 @@
 use reth_rpc_api::TraceApiServer;
 use reth_rpc_eth_api::{
     error::{EthApiError, EthResult},
-    revm_utils::{prepare_call_env, EvmOverrides},
+    revm_utils::prepare_call_env,
     servers::{LoadBlock, LoadTransaction, TraceExt},
     utils::recover_raw_transaction,
 };
