--- conflicted
+++ resolved
@@ -51,496 +51,6 @@
 };
 use revm_primitives::db::{Database, DatabaseRef};
 
-<<<<<<< HEAD
-=======
-/// Helper alias type for the state's [`CacheDB`]
-pub(crate) type StateCacheDB = CacheDB<StateProviderDatabase<StateProviderBox>>;
-
-/// Commonly used transaction related functions for the [EthApi] type in the `eth_` namespace.
-///
-/// This includes utilities for transaction tracing, transacting and inspection.
-///
-/// Async functions that are spawned onto the
-/// [BlockingTaskPool](reth_tasks::pool::BlockingTaskPool) begin with `spawn_`
-///
-/// ## Calls
-///
-/// There are subtle differences between when transacting [TransactionRequest]:
-///
-/// The endpoints `eth_call` and `eth_estimateGas` and `eth_createAccessList` should always
-/// __disable__ the base fee check in the [EnvWithHandlerCfg]
-/// [Cfg](revm_primitives::CfgEnvWithHandlerCfg).
-///
-/// The behaviour for tracing endpoints is not consistent across clients.
-/// Geth also disables the basefee check for tracing: <https://github.com/ethereum/go-ethereum/blob/bc0b87ca196f92e5af49bd33cc190ef0ec32b197/eth/tracers/api.go#L955-L955>
-/// Erigon does not: <https://github.com/ledgerwatch/erigon/blob/aefb97b07d1c4fd32a66097a24eddd8f6ccacae0/turbo/transactions/tracing.go#L209-L209>
-///
-/// See also <https://github.com/paradigmxyz/reth/issues/6240>
-///
-/// This implementation follows the behaviour of Geth and disables the basefee check for tracing.
-#[async_trait::async_trait]
-pub trait EthTransactions: Send + Sync {
-    /// Executes the [EnvWithHandlerCfg] against the given [Database] without committing state
-    /// changes.
-    fn transact<DB>(
-        &self,
-        db: DB,
-        env: EnvWithHandlerCfg,
-    ) -> EthResult<(ResultAndState, EnvWithHandlerCfg)>
-    where
-        DB: Database,
-        <DB as Database>::Error: Into<EthApiError>;
-
-    /// Executes the [EnvWithHandlerCfg] against the given [Database] without committing state
-    /// changes.
-    fn inspect<DB, I>(
-        &self,
-        db: DB,
-        env: EnvWithHandlerCfg,
-        inspector: I,
-    ) -> EthResult<(ResultAndState, EnvWithHandlerCfg)>
-    where
-        DB: Database,
-        <DB as Database>::Error: Into<EthApiError>,
-        I: GetInspector<DB>;
-
-    /// Same as [Self::inspect] but also returns the database again.
-    ///
-    /// Even though [Database] is also implemented on `&mut`
-    /// this is still useful if there are certain trait bounds on the Inspector's database generic
-    /// type
-    fn inspect_and_return_db<DB, I>(
-        &self,
-        db: DB,
-        env: EnvWithHandlerCfg,
-        inspector: I,
-    ) -> EthResult<(ResultAndState, EnvWithHandlerCfg, DB)>
-    where
-        DB: Database,
-        <DB as Database>::Error: Into<EthApiError>,
-        I: GetInspector<DB>;
-
-    /// Replays all the transactions until the target transaction is found.
-    ///
-    /// All transactions before the target transaction are executed and their changes are written to
-    /// the _runtime_ db ([CacheDB]).
-    ///
-    /// Note: This assumes the target transaction is in the given iterator.
-    /// Returns the index of the target transaction in the given iterator.
-    fn replay_transactions_until<DB, I, Tx>(
-        &self,
-        db: &mut CacheDB<DB>,
-        cfg: CfgEnvWithHandlerCfg,
-        block_env: BlockEnv,
-        transactions: I,
-        target_tx_hash: B256,
-    ) -> Result<usize, EthApiError>
-    where
-        DB: DatabaseRef,
-        EthApiError: From<<DB as DatabaseRef>::Error>,
-        I: IntoIterator<Item = Tx>,
-        Tx: FillableTransaction;
-
-    /// Returns default gas limit to use for `eth_call` and tracing RPC methods.
-    fn call_gas_limit(&self) -> u64;
-
-    /// Executes the future on a new blocking task.
-    ///
-    /// Note: This is expected for futures that are dominated by blocking IO operations, for tracing
-    /// or CPU bound operations in general use [Self::spawn_blocking].
-    async fn spawn_blocking_future<F, R>(&self, c: F) -> EthResult<R>
-    where
-        F: Future<Output = EthResult<R>> + Send + 'static,
-        R: Send + 'static;
-
-    /// Executes a blocking on the tracing pol.
-    ///
-    /// Note: This is expected for futures that are predominantly CPU bound, for blocking IO futures
-    /// use [Self::spawn_blocking_future].
-    async fn spawn_blocking<F, R>(&self, c: F) -> EthResult<R>
-    where
-        F: FnOnce() -> EthResult<R> + Send + 'static,
-        R: Send + 'static;
-
-    /// Returns the state at the given [BlockId]
-    fn state_at(&self, at: BlockId) -> EthResult<StateProviderBox>;
-
-    /// Executes the closure with the state that corresponds to the given [BlockId].
-    fn with_state_at_block<F, T>(&self, at: BlockId, f: F) -> EthResult<T>
-    where
-        F: FnOnce(StateProviderBox) -> EthResult<T>;
-
-    /// Executes the closure with the state that corresponds to the given [BlockId] on a new task
-    async fn spawn_with_state_at_block<F, T>(&self, at: BlockId, f: F) -> EthResult<T>
-    where
-        F: FnOnce(StateProviderBox) -> EthResult<T> + Send + 'static,
-        T: Send + 'static;
-
-    /// Returns the revm evm env for the requested [BlockId]
-    ///
-    /// If the [BlockId] this will return the [BlockId] of the block the env was configured
-    /// for.
-    /// If the [BlockId] is pending, this will return the "Pending" tag, otherwise this returns the
-    /// hash of the exact block.
-    async fn evm_env_at(&self, at: BlockId)
-        -> EthResult<(CfgEnvWithHandlerCfg, BlockEnv, BlockId)>;
-
-    /// Returns the revm evm env for the raw block header
-    ///
-    /// This is used for tracing raw blocks
-    async fn evm_env_for_raw_block(
-        &self,
-        at: &Header,
-    ) -> EthResult<(CfgEnvWithHandlerCfg, BlockEnv)>;
-
-    /// Get all transactions in the block with the given hash.
-    ///
-    /// Returns `None` if block does not exist.
-    async fn transactions_by_block(&self, block: B256)
-        -> EthResult<Option<Vec<TransactionSigned>>>;
-
-    /// Get the entire block for the given id.
-    ///
-    /// Returns `None` if block does not exist.
-    async fn block_by_id(&self, id: BlockId) -> EthResult<Option<SealedBlock>>;
-
-    /// Get the entire block for the given id.
-    ///
-    /// Returns `None` if block does not exist.
-    async fn block_by_id_with_senders(
-        &self,
-        id: BlockId,
-    ) -> EthResult<Option<SealedBlockWithSenders>>;
-
-    /// Get all transactions in the block with the given hash.
-    ///
-    /// Returns `None` if block does not exist.
-    async fn transactions_by_block_id(
-        &self,
-        block: BlockId,
-    ) -> EthResult<Option<Vec<TransactionSigned>>>;
-
-    /// Returns the EIP-2718 encoded transaction by hash.
-    ///
-    /// If this is a pooled EIP-4844 transaction, the blob sidecar is included.
-    ///
-    /// Checks the pool and state.
-    ///
-    /// Returns `Ok(None)` if no matching transaction was found.
-    async fn raw_transaction_by_hash(&self, hash: B256) -> EthResult<Option<Bytes>>;
-
-    /// Returns the transaction by hash.
-    ///
-    /// Checks the pool and state.
-    ///
-    /// Returns `Ok(None)` if no matching transaction was found.
-    async fn transaction_by_hash(&self, hash: B256) -> EthResult<Option<TransactionSource>>;
-
-    /// Returns the transaction by including its corresponding [BlockId]
-    ///
-    /// Note: this supports pending transactions
-    async fn transaction_by_hash_at(
-        &self,
-        hash: B256,
-    ) -> EthResult<Option<(TransactionSource, BlockId)>>;
-
-    /// Returns the _historical_ transaction and the block it was mined in
-    async fn historical_transaction_by_hash_at(
-        &self,
-        hash: B256,
-    ) -> EthResult<Option<(TransactionSource, B256)>>;
-
-    /// Returns the transaction receipt for the given hash.
-    ///
-    /// Returns None if the transaction does not exist or is pending
-    /// Note: The tx receipt is not available for pending transactions.
-    async fn transaction_receipt(&self, hash: B256) -> EthResult<Option<AnyTransactionReceipt>>;
-
-    /// Decodes and recovers the transaction and submits it to the pool.
-    ///
-    /// Returns the hash of the transaction.
-    async fn send_raw_transaction(&self, tx: Bytes) -> EthResult<B256>;
-
-    /// Signs transaction with a matching signer, if any and submits the transaction to the pool.
-    /// Returns the hash of the signed transaction.
-    async fn send_transaction(&self, request: TransactionRequest) -> EthResult<B256>;
-
-    /// Prepares the state and env for the given [TransactionRequest] at the given [BlockId] and
-    /// executes the closure on a new task returning the result of the closure.
-    ///
-    /// This returns the configured [EnvWithHandlerCfg] for the given [TransactionRequest] at the
-    /// given [BlockId] and with configured call settings: `prepare_call_env`.
-    async fn spawn_with_call_at<F, R>(
-        &self,
-        request: TransactionRequest,
-        at: BlockId,
-        overrides: EvmOverrides,
-        f: F,
-    ) -> EthResult<R>
-    where
-        F: FnOnce(&mut StateCacheDB, EnvWithHandlerCfg) -> EthResult<R> + Send + 'static,
-        R: Send + 'static;
-
-    /// Executes the call request at the given [BlockId].
-    async fn transact_call_at(
-        &self,
-        request: TransactionRequest,
-        at: BlockId,
-        overrides: EvmOverrides,
-    ) -> EthResult<(ResultAndState, EnvWithHandlerCfg)>;
-
-    /// Executes the call request at the given [BlockId] on a new task and returns the result of the
-    /// inspect call.
-    async fn spawn_inspect_call_at<I>(
-        &self,
-        request: TransactionRequest,
-        at: BlockId,
-        overrides: EvmOverrides,
-        inspector: I,
-    ) -> EthResult<(ResultAndState, EnvWithHandlerCfg)>
-    where
-        I: for<'a> Inspector<&'a mut StateCacheDB> + Send + 'static;
-
-    /// Executes the transaction on top of the given [BlockId] with a tracer configured by the
-    /// config.
-    ///
-    /// The callback is then called with the [TracingInspector] and the [ResultAndState] after the
-    /// configured [EnvWithHandlerCfg] was inspected.
-    ///
-    /// Caution: this is blocking
-    fn trace_at<F, R>(
-        &self,
-        env: EnvWithHandlerCfg,
-        config: TracingInspectorConfig,
-        at: BlockId,
-        f: F,
-    ) -> EthResult<R>
-    where
-        F: FnOnce(TracingInspector, ResultAndState) -> EthResult<R>;
-
-    /// Same as [Self::trace_at] but also provides the used database to the callback.
-    ///
-    /// Executes the transaction on top of the given [BlockId] with a tracer configured by the
-    /// config.
-    ///
-    /// The callback is then called with the [TracingInspector] and the [ResultAndState] after the
-    /// configured [EnvWithHandlerCfg] was inspected.
-    async fn spawn_trace_at_with_state<F, R>(
-        &self,
-        env: EnvWithHandlerCfg,
-        config: TracingInspectorConfig,
-        at: BlockId,
-        f: F,
-    ) -> EthResult<R>
-    where
-        F: FnOnce(TracingInspector, ResultAndState, StateCacheDB) -> EthResult<R> + Send + 'static,
-        R: Send + 'static;
-
-    /// Fetches the transaction and the transaction's block
-    async fn transaction_and_block(
-        &self,
-        hash: B256,
-    ) -> EthResult<Option<(TransactionSource, SealedBlockWithSenders)>>;
-
-    /// Retrieves the transaction if it exists and returns its trace.
-    ///
-    /// Before the transaction is traced, all previous transaction in the block are applied to the
-    /// state by executing them first.
-    /// The callback `f` is invoked with the [ResultAndState] after the transaction was executed and
-    /// the database that points to the beginning of the transaction.
-    ///
-    /// Note: Implementers should use a threadpool where blocking is allowed, such as
-    /// [BlockingTaskPool](reth_tasks::pool::BlockingTaskPool).
-    async fn spawn_trace_transaction_in_block<F, R>(
-        &self,
-        hash: B256,
-        config: TracingInspectorConfig,
-        f: F,
-    ) -> EthResult<Option<R>>
-    where
-        F: FnOnce(TransactionInfo, TracingInspector, ResultAndState, StateCacheDB) -> EthResult<R>
-            + Send
-            + 'static,
-        R: Send + 'static,
-    {
-        self.spawn_trace_transaction_in_block_with_inspector(hash, TracingInspector::new(config), f)
-            .await
-    }
-
-    /// Retrieves the transaction if it exists and returns its trace.
-    ///
-    /// Before the transaction is traced, all previous transaction in the block are applied to the
-    /// state by executing them first.
-    /// The callback `f` is invoked with the [ResultAndState] after the transaction was executed and
-    /// the database that points to the beginning of the transaction.
-    ///
-    /// Note: Implementers should use a threadpool where blocking is allowed, such as
-    /// [BlockingTaskPool](reth_tasks::pool::BlockingTaskPool).
-    async fn spawn_replay_transaction<F, R>(&self, hash: B256, f: F) -> EthResult<Option<R>>
-    where
-        F: FnOnce(TransactionInfo, ResultAndState, StateCacheDB) -> EthResult<R> + Send + 'static,
-        R: Send + 'static;
-
-    /// Retrieves the transaction if it exists and returns its trace.
-    ///
-    /// Before the transaction is traced, all previous transaction in the block are applied to the
-    /// state by executing them first.
-    /// The callback `f` is invoked with the [ResultAndState] after the transaction was executed and
-    /// the database that points to the beginning of the transaction.
-    ///
-    /// Note: Implementers should use a threadpool where blocking is allowed, such as
-    /// [BlockingTaskPool](reth_tasks::pool::BlockingTaskPool).
-    async fn spawn_trace_transaction_in_block_with_inspector<Insp, F, R>(
-        &self,
-        hash: B256,
-        inspector: Insp,
-        f: F,
-    ) -> EthResult<Option<R>>
-    where
-        F: FnOnce(TransactionInfo, Insp, ResultAndState, StateCacheDB) -> EthResult<R>
-            + Send
-            + 'static,
-        Insp: for<'a> Inspector<&'a mut StateCacheDB> + Send + 'static,
-        R: Send + 'static;
-
-    /// Executes all transactions of a block and returns a list of callback results invoked for each
-    /// transaction in the block.
-    ///
-    /// This
-    /// 1. fetches all transactions of the block
-    /// 2. configures the EVM evn
-    /// 3. loops over all transactions and executes them
-    /// 4. calls the callback with the transaction info, the execution result, the changed state
-    /// _after_ the transaction [StateProviderDatabase] and the database that points to the state
-    /// right _before_ the transaction.
-    async fn trace_block_with<F, R>(
-        &self,
-        block_id: BlockId,
-        config: TracingInspectorConfig,
-        f: F,
-    ) -> EthResult<Option<Vec<R>>>
-    where
-        // This is the callback that's invoked for each transaction with the inspector, the result,
-        // state and db
-        F: for<'a> Fn(
-                TransactionInfo,
-                TracingInspector,
-                ExecutionResult,
-                &'a EvmState,
-                &'a StateCacheDB,
-            ) -> EthResult<R>
-            + Send
-            + 'static,
-        R: Send + 'static,
-    {
-        self.trace_block_until(block_id, None, config, f).await
-    }
-
-    /// Executes all transactions of a block and returns a list of callback results invoked for each
-    /// transaction in the block.
-    ///
-    /// This
-    /// 1. fetches all transactions of the block
-    /// 2. configures the EVM evn
-    /// 3. loops over all transactions and executes them
-    /// 4. calls the callback with the transaction info, the execution result, the changed state
-    /// _after_ the transaction [EvmState] and the database that points to the state
-    /// right _before_ the transaction, in other words the state the transaction was
-    /// executed on: `changed_state = tx(cached_state)`
-    ///
-    /// This accepts a `inspector_setup` closure that returns the inspector to be used for tracing
-    /// a transaction. This is invoked for each transaction.
-    async fn trace_block_with_inspector<Setup, Insp, F, R>(
-        &self,
-        block_id: BlockId,
-        insp_setup: Setup,
-        f: F,
-    ) -> EthResult<Option<Vec<R>>>
-    where
-        // This is the callback that's invoked for each transaction with the inspector, the result,
-        // state and db
-        F: for<'a> Fn(
-                TransactionInfo,
-                Insp,
-                ExecutionResult,
-                &'a EvmState,
-                &'a StateCacheDB,
-            ) -> EthResult<R>
-            + Send
-            + 'static,
-        Setup: FnMut() -> Insp + Send + 'static,
-        Insp: for<'a> Inspector<&'a mut StateCacheDB> + Send + 'static,
-        R: Send + 'static,
-    {
-        self.trace_block_until_with_inspector(block_id, None, insp_setup, f).await
-    }
-
-    /// Executes all transactions of a block.
-    ///
-    /// If a `highest_index` is given, this will only execute the first `highest_index`
-    /// transactions, in other words, it will stop executing transactions after the
-    /// `highest_index`th transaction.
-    async fn trace_block_until<F, R>(
-        &self,
-        block_id: BlockId,
-        highest_index: Option<u64>,
-        config: TracingInspectorConfig,
-        f: F,
-    ) -> EthResult<Option<Vec<R>>>
-    where
-        F: for<'a> Fn(
-                TransactionInfo,
-                TracingInspector,
-                ExecutionResult,
-                &'a EvmState,
-                &'a StateCacheDB,
-            ) -> EthResult<R>
-            + Send
-            + 'static,
-        R: Send + 'static,
-    {
-        self.trace_block_until_with_inspector(
-            block_id,
-            highest_index,
-            move || TracingInspector::new(config),
-            f,
-        )
-        .await
-    }
-
-    /// Executes all transactions of a block.
-    ///
-    /// If a `highest_index` is given, this will only execute the first `highest_index`
-    /// transactions, in other words, it will stop executing transactions after the
-    /// `highest_index`th transaction.
-    ///
-    /// Note: This expect tx index to be 0-indexed, so the first transaction is at index 0.
-    ///
-    /// This accepts a `inspector_setup` closure that returns the inspector to be used for tracing
-    /// the transactions.
-    async fn trace_block_until_with_inspector<Setup, Insp, F, R>(
-        &self,
-        block_id: BlockId,
-        highest_index: Option<u64>,
-        inspector_setup: Setup,
-        f: F,
-    ) -> EthResult<Option<Vec<R>>>
-    where
-        F: for<'a> Fn(
-                TransactionInfo,
-                Insp,
-                ExecutionResult,
-                &'a EvmState,
-                &'a StateCacheDB,
-            ) -> EthResult<R>
-            + Send
-            + 'static,
-        Setup: FnMut() -> Insp + Send + 'static,
-        Insp: for<'a> Inspector<&'a mut StateCacheDB> + Send + 'static,
-        R: Send + 'static;
-}
-
->>>>>>> 51a28f22
 #[async_trait]
 impl<Provider, Pool, Network, EvmConfig> EthTransactions
     for EthApi<Provider, Pool, Network, EvmConfig>
@@ -1502,101 +1012,6 @@
     }
 }
 
-<<<<<<< HEAD
-=======
-impl<Provider, Pool, Network, EvmConfig> EthApi<Provider, Pool, Network, EvmConfig>
-where
-    Provider: BlockReaderIdExt + ChainSpecProvider,
-{
-    /// Helper function for `eth_getTransactionReceipt`
-    ///
-    /// Returns the receipt
-    #[cfg(not(feature = "optimism"))]
-    pub(crate) async fn build_transaction_receipt(
-        &self,
-        tx: TransactionSigned,
-        meta: TransactionMeta,
-        receipt: Receipt,
-    ) -> EthResult<AnyTransactionReceipt> {
-        // get all receipts for the block
-        let all_receipts = match self.cache().get_receipts(meta.block_hash).await? {
-            Some(recpts) => recpts,
-            None => return Err(EthApiError::UnknownBlockNumber),
-        };
-        build_transaction_receipt_with_block_receipts(tx, meta, receipt, &all_receipts)
-    }
-
-    /// Helper function for `eth_getTransactionReceipt` (optimism)
-    ///
-    /// Returns the receipt
-    #[cfg(feature = "optimism")]
-    pub(crate) async fn build_transaction_receipt(
-        &self,
-        tx: TransactionSigned,
-        meta: TransactionMeta,
-        receipt: Receipt,
-    ) -> EthResult<AnyTransactionReceipt> {
-        let (block, receipts) = self
-            .cache()
-            .get_block_and_receipts(meta.block_hash)
-            .await?
-            .ok_or(EthApiError::UnknownBlockNumber)?;
-
-        let block = block.unseal();
-        let l1_block_info = reth_evm_optimism::extract_l1_info(&block).ok();
-        let optimism_tx_meta = self.build_op_tx_meta(&tx, l1_block_info, block.timestamp)?;
-
-        build_transaction_receipt_with_block_receipts(
-            tx,
-            meta,
-            receipt,
-            &receipts,
-            optimism_tx_meta,
-        )
-    }
-
-    /// Builds op metadata object using the provided [`TransactionSigned`], L1 block info and
-    /// `block_timestamp`. The `L1BlockInfo` is used to calculate the l1 fee and l1 data gas for the
-    /// transaction. If the `L1BlockInfo` is not provided, the meta info will be empty.
-    #[cfg(feature = "optimism")]
-    pub(crate) fn build_op_tx_meta(
-        &self,
-        tx: &TransactionSigned,
-        l1_block_info: Option<revm::L1BlockInfo>,
-        block_timestamp: u64,
-    ) -> EthResult<crate::eth::api::optimism::OptimismTxMeta> {
-        use crate::eth::{api::optimism::OptimismTxMeta, optimism::OptimismEthApiError};
-        use reth_evm_optimism::RethL1BlockInfo;
-
-        let Some(l1_block_info) = l1_block_info else { return Ok(OptimismTxMeta::default()) };
-
-        let (l1_fee, l1_data_gas) = if !tx.is_deposit() {
-            let envelope_buf = tx.envelope_encoded();
-
-            let inner_l1_fee = l1_block_info
-                .l1_tx_data_fee(
-                    &self.inner.provider.chain_spec(),
-                    block_timestamp,
-                    &envelope_buf,
-                    tx.is_deposit(),
-                )
-                .map_err(|_| OptimismEthApiError::L1BlockFeeError)?;
-            let inner_l1_data_gas = l1_block_info
-                .l1_data_gas(&self.inner.provider.chain_spec(), block_timestamp, &envelope_buf)
-                .map_err(|_| OptimismEthApiError::L1BlockGasError)?;
-            (
-                Some(inner_l1_fee.saturating_to::<u128>()),
-                Some(inner_l1_data_gas.saturating_to::<u128>()),
-            )
-        } else {
-            (None, None)
-        };
-
-        Ok(OptimismTxMeta::new(Some(l1_block_info), l1_fee, l1_data_gas))
-    }
-}
-
->>>>>>> 51a28f22
 /// Represents from where a transaction was fetched.
 #[derive(Debug, Clone, Eq, PartialEq)]
 pub enum TransactionSource {
