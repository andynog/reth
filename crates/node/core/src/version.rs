--- conflicted
+++ resolved
@@ -108,15 +108,6 @@
 pub fn default_reth_version_metadata() -> RethCliVersionConsts {
     RethCliVersionConsts {
         name_client: Cow::Borrowed("Reth"),
-<<<<<<< HEAD
-        cargo_pkg_version: Cow::Owned(env!("CARGO_PKG_VERSION").to_string()),
-        vergen_git_sha_long: Cow::Owned(env!("VERGEN_GIT_SHA").to_string()),
-        vergen_git_sha: Cow::Owned(env!("VERGEN_GIT_SHA_SHORT").to_string()),
-        vergen_build_timestamp: Cow::Owned(env!("VERGEN_BUILD_TIMESTAMP").to_string()),
-        vergen_cargo_target_triple: Cow::Owned(env!("VERGEN_CARGO_TARGET_TRIPLE").to_string()),
-        vergen_cargo_features: Cow::Owned(String::new()),
-        short_version: Cow::Owned(env!("RETH_SHORT_VERSION").to_string()),
-=======
         cargo_pkg_version: Cow::Borrowed(env!("CARGO_PKG_VERSION")),
         vergen_git_sha_long: Cow::Borrowed(env!("VERGEN_GIT_SHA")),
         vergen_git_sha: Cow::Borrowed(env!("VERGEN_GIT_SHA_SHORT")),
@@ -124,7 +115,6 @@
         vergen_cargo_target_triple: Cow::Borrowed(env!("VERGEN_CARGO_TARGET_TRIPLE")),
         vergen_cargo_features: Cow::Borrowed(env!("VERGEN_CARGO_FEATURES")),
         short_version: Cow::Borrowed(env!("RETH_SHORT_VERSION")),
->>>>>>> a31dce9b
         long_version: Cow::Owned(format!(
             "{}\n{}\n{}\n{}\n{}",
             env!("RETH_LONG_VERSION_0"),
