//! Test runners for `BlockchainTests` in <https://github.com/ethereum/tests>

use crate::{
    models::{BlockchainTest, ForkSpec},
    Case, Error, Suite,
};
use alloy_rlp::{Decodable, Encodable};
use rayon::iter::{ParallelBridge, ParallelIterator};
use reth_chainspec::ChainSpec;
use reth_consensus::{Consensus, HeaderValidator};
use reth_db_common::init::{insert_genesis_hashes, insert_genesis_history, insert_genesis_state};
use reth_ethereum_consensus::{validate_block_post_execution, EthBeaconConsensus};
use reth_ethereum_primitives::Block;
use reth_evm::{execute::Executor, ConfigureEvm};
use reth_evm_ethereum::EthEvmConfig;
use reth_primitives_traits::{RecoveredBlock, SealedBlock};
use reth_provider::{
    test_utils::create_test_provider_factory_with_chain_spec, BlockWriter, DatabaseProviderFactory,
    ExecutionOutcome, HeaderProvider, HistoryWriter, OriginalValuesKnown, StateProofProvider,
    StateWriter, StaticFileProviderFactory, StaticFileSegment, StaticFileWriter,
};
use reth_revm::{database::StateProviderDatabase, witness::ExecutionWitnessRecord, State};
use reth_stateless::{validation::stateless_validation, ExecutionWitness};
use reth_trie::{HashedPostState, KeccakKeyHasher, StateRoot};
use reth_trie_db::DatabaseStateRoot;
use std::{
    collections::BTreeMap,
    fs,
    path::{Path, PathBuf},
    sync::Arc,
};

/// A handler for the blockchain test suite.
#[derive(Debug)]
pub struct BlockchainTests {
    suite_path: PathBuf,
}

impl BlockchainTests {
    /// Create a new suite for tests with blockchain tests format.
    pub const fn new(suite_path: PathBuf) -> Self {
        Self { suite_path }
    }
}

impl Suite for BlockchainTests {
    type Case = BlockchainTestCase;

    fn suite_path(&self) -> &Path {
        &self.suite_path
    }
}

/// An Ethereum blockchain test.
#[derive(Debug, PartialEq, Eq)]
pub struct BlockchainTestCase {
    /// The tests within this test case.
    pub tests: BTreeMap<String, BlockchainTest>,
    /// Whether to skip this test case.
    pub skip: bool,
}

impl BlockchainTestCase {
    /// Returns `true` if the fork is not supported.
    const fn excluded_fork(network: ForkSpec) -> bool {
        matches!(
            network,
            ForkSpec::ByzantiumToConstantinopleAt5 |
                ForkSpec::Constantinople |
                ForkSpec::ConstantinopleFix |
                ForkSpec::MergeEOF |
                ForkSpec::MergeMeterInitCode |
                ForkSpec::MergePush0
        )
    }

    /// Checks if the test case is a particular test called `UncleFromSideChain`
    ///
    /// This fixture fails as expected, however it fails at the wrong block number.
    /// Given we no longer have uncle blocks, this test case was pulled out such
    /// that we ensure it still fails as expected, however we do not check the block number.
    #[inline]
    fn is_uncle_sidechain_case(name: &str) -> bool {
        name.contains("UncleFromSideChain")
    }

    /// If the test expects an exception, return the block number
    /// at which it must occur together with the original message.
    ///
    /// Note: There is a +1 here because the genesis block is not included
    /// in the set of blocks, so the first block is actually block number 1
    /// and not block number 0.
    #[inline]
    fn expected_failure(case: &BlockchainTest) -> Option<(u64, String)> {
        case.blocks.iter().enumerate().find_map(|(idx, blk)| {
            blk.expect_exception.as_ref().map(|msg| ((idx + 1) as u64, msg.clone()))
        })
    }

    /// Execute a single `BlockchainTest`, validating the outcome against the
    /// expectations encoded in the JSON file. Returns the list of executed blocks
    /// with their execution witnesses.
    pub fn run_single_case(
        name: &str,
        case: &BlockchainTest,
    ) -> Result<Vec<(RecoveredBlock<Block>, ExecutionWitness)>, Error> {
        let expectation = Self::expected_failure(case);
        match run_case(case) {
            // All blocks executed successfully.
            Ok(program_inputs) => {
                // Check if the test case specifies that it should have failed
                if let Some((block, msg)) = expectation {
                    Err(Error::Assertion(format!(
                        "Test case: {name}\nExpected failure at block {block} - {msg}, but all blocks succeeded",
                    )))
                } else {
                    Ok(program_inputs)
                }
            }

            // A block processing failure occurred.
            Err(Error::BlockProcessingFailed { block_number, partial_program_inputs, err }) => {
                match expectation {
                    // It happened on exactly the block we were told to fail on
                    Some((expected, _)) if block_number == expected => Ok(partial_program_inputs),

                    // Uncle side‑chain edge case, we accept as long as it failed.
                    // But we don't check the exact block number.
                    _ if Self::is_uncle_sidechain_case(name) => Ok(partial_program_inputs),

                    // Expected failure, but block number does not match
                    Some((expected, _)) => Err(Error::Assertion(format!(
                        "Test case: {name}\nExpected failure at block {expected}\nGot failure at block {block_number}",
                    ))),

                    // No failure expected at all - bubble up original error.
                    None => Err(Error::BlockProcessingFailed { block_number, partial_program_inputs, err }),
                }
            }

            // Non‑processing error – forward as‑is.
            //
            // This should only happen if we get an unexpected error from processing the block.
            // Since it is unexpected, we treat it as a test failure.
            //
            // One reason for this happening is when one forgets to wrap the error from `run_case`
            // so that it produces an `Error::BlockProcessingFailed`
            Err(other) => Err(other),
        }
    }
}

impl Case for BlockchainTestCase {
    fn load(path: &Path) -> Result<Self, Error> {
        Ok(Self {
            tests: {
                let s = fs::read_to_string(path)
                    .map_err(|error| Error::Io { path: path.into(), error })?;
                serde_json::from_str(&s)
                    .map_err(|error| Error::CouldNotDeserialize { path: path.into(), error })?
            },
            skip: should_skip(path),
        })
    }

    /// Runs the test cases for the Ethereum Forks test suite.
    ///
    /// # Errors
    /// Returns an error if the test is flagged for skipping or encounters issues during execution.
    fn run(&self) -> Result<(), Error> {
        // If the test is marked for skipping, return a Skipped error immediately.
        if self.skip {
            return Err(Error::Skipped);
        }

        // Iterate through test cases, filtering by the network type to exclude specific forks.
        self.tests
            .iter()
            .filter(|(_, case)| !Self::excluded_fork(case.network))
            .par_bridge()
            .try_for_each(|(name, case)| Self::run_single_case(name, case).map(|_| ()))?;

        Ok(())
    }
}

/// Executes a single `BlockchainTest` returning an error as soon as any block has a consensus
/// validation failure.
///
/// A `BlockchainTest` represents a self-contained scenario:
/// - It initializes a fresh blockchain state.
/// - It sequentially decodes, executes, and inserts a predefined set of blocks.
/// - It then verifies that the resulting blockchain state (post-state) matches the expected
///   outcome.
///
/// Returns:
/// - `Ok(_)` if all blocks execute successfully, returning recovered blocks and full block
///   execution witness.
/// - `Err(Error)` if any block fails to execute correctly, returning a partial block execution
///   witness if the error is of variant `BlockProcessingFailed`.
fn run_case(
    case: &BlockchainTest,
) -> Result<Vec<(RecoveredBlock<Block>, ExecutionWitness)>, Error> {
    // Create a new test database and initialize a provider for the test case.
    let chain_spec: Arc<ChainSpec> = Arc::new(case.network.into());
    let factory = create_test_provider_factory_with_chain_spec(chain_spec.clone());
    let provider = factory.database_provider_rw().unwrap();

    // Insert initial test state into the provider.
    let genesis_block = SealedBlock::<Block>::from_sealed_parts(
        case.genesis_block_header.clone().into(),
        Default::default(),
    )
    .try_recover()
    .unwrap();

    provider
        .insert_block(genesis_block.clone())
        .map_err(|err| Error::block_failed(0, Default::default(), err))?;

    // Increment block number for receipts static file
    provider
        .static_file_provider()
        .latest_writer(StaticFileSegment::Receipts)
        .and_then(|mut writer| writer.increment_block(0))
        .map_err(|err| Error::block_failed(0, Default::default(), err))?;

    let genesis_state = case.pre.clone().into_genesis_state();
    insert_genesis_state(&provider, genesis_state.iter())
        .map_err(|err| Error::block_failed(0, Default::default(), err))?;
    insert_genesis_hashes(&provider, genesis_state.iter())
        .map_err(|err| Error::block_failed(0, Default::default(), err))?;
    insert_genesis_history(&provider, genesis_state.iter())
        .map_err(|err| Error::block_failed(0, Default::default(), err))?;

    // Decode blocks
    let blocks = decode_blocks(&case.blocks)?;

    let executor_provider = EthEvmConfig::ethereum(chain_spec.clone());
    let mut parent = genesis_block;
    let mut program_inputs = Vec::new();

    for (block_index, block) in blocks.iter().enumerate() {
        // Note: same as the comment on `decode_blocks` as to why we cannot use block.number
        let block_number = (block_index + 1) as u64;

        // Insert the block into the database
        provider
            .insert_block(block.clone())
            .map_err(|err| Error::block_failed(block_number, Default::default(), err))?;
        // Commit static files, so we can query the headers for stateless execution below
        provider
            .static_file_provider()
            .commit()
            .map_err(|err| Error::block_failed(block_number, Default::default(), err))?;

        // Consensus checks before block execution
        pre_execution_checks(chain_spec.clone(), &parent, block).map_err(|err| {
            program_inputs.push((block.clone(), execution_witness_with_parent(&parent)));
            Error::block_failed(block_number, program_inputs.clone(), err)
        })?;

        let mut witness_record = ExecutionWitnessRecord::default();

        // Execute the block
        let state_provider = provider.latest();
        let state_db = StateProviderDatabase(&state_provider);
        let executor = executor_provider.batch_executor(state_db);

        let output = executor
            .execute_with_state_closure_always(&(*block).clone(), |statedb: &State<_>| {
                witness_record.record_executed_state(statedb);
            })
            .map_err(|err| Error::block_failed(block_number, program_inputs.clone(), err))?;

        // Consensus checks after block execution
<<<<<<< HEAD
        validate_block_post_execution(
            block,
            &chain_spec,
            &output.receipts,
            &output.requests,
            &output.block_access_list,
        )
        .map_err(|err| Error::block_failed(block_number, err))?;
=======
        validate_block_post_execution(block, &chain_spec, &output.receipts, &output.requests)
            .map_err(|err| Error::block_failed(block_number, program_inputs.clone(), err))?;
>>>>>>> a2bde852

        // Generate the stateless witness
        // TODO: Most of this code is copy-pasted from debug_executionWitness
        let ExecutionWitnessRecord { hashed_state, codes, keys, lowest_block_number } =
            witness_record;
        let state = state_provider.witness(Default::default(), hashed_state)?;
        let mut exec_witness = ExecutionWitness { state, codes, keys, headers: Default::default() };

        let smallest = lowest_block_number.unwrap_or_else(|| {
            // Return only the parent header, if there were no calls to the
            // BLOCKHASH opcode.
            block_number.saturating_sub(1)
        });

        let range = smallest..block_number;

        exec_witness.headers = provider
            .headers_range(range)?
            .into_iter()
            .map(|header| {
                let mut serialized_header = Vec::new();
                header.encode(&mut serialized_header);
                serialized_header.into()
            })
            .collect();

        program_inputs.push((block.clone(), exec_witness));

        // Compute and check the post state root
        let hashed_state =
            HashedPostState::from_bundle_state::<KeccakKeyHasher>(output.state.state());
        let (computed_state_root, _) =
            StateRoot::overlay_root_with_updates(provider.tx_ref(), hashed_state.clone())
                .map_err(|err| Error::block_failed(block_number, program_inputs.clone(), err))?;
        if computed_state_root != block.state_root {
            return Err(Error::block_failed(
                block_number,
                program_inputs.clone(),
                Error::Assertion("state root mismatch".to_string()),
            ));
        }

        // Commit the post state/state diff to the database
        provider
            .write_state(&ExecutionOutcome::single(block.number, output), OriginalValuesKnown::Yes)
            .map_err(|err| Error::block_failed(block_number, program_inputs.clone(), err))?;

        provider
            .write_hashed_state(&hashed_state.into_sorted())
            .map_err(|err| Error::block_failed(block_number, program_inputs.clone(), err))?;
        provider
            .update_history_indices(block.number..=block.number)
            .map_err(|err| Error::block_failed(block_number, program_inputs.clone(), err))?;

        // Since there were no errors, update the parent block
        parent = block.clone()
    }

    match &case.post_state {
        Some(expected_post_state) => {
            // Validate the post-state for the test case.
            //
            // If we get here then it means that the post-state root checks
            // made after we execute each block was successful.
            //
            // If an error occurs here, then it is:
            // - Either an issue with the test setup
            // - Possibly an error in the test case where the post-state root in the last block does
            //   not match the post-state values.
            for (address, account) in expected_post_state {
                account.assert_db(*address, provider.tx_ref())?;
            }
        }
        None => {
            // Some tests may not have post-state (e.g., state-heavy benchmark tests).
            // In this case, we can skip the post-state validation.
        }
    }

    // Now validate using the stateless client if everything else passes
    for (block, execution_witness) in &program_inputs {
        stateless_validation(
            block.clone(),
            execution_witness.clone(),
            chain_spec.clone(),
            EthEvmConfig::new(chain_spec.clone()),
        )
        .expect("stateless validation failed");
    }

    Ok(program_inputs)
}

fn decode_blocks(
    test_case_blocks: &[crate::models::Block],
) -> Result<Vec<RecoveredBlock<Block>>, Error> {
    let mut blocks = Vec::with_capacity(test_case_blocks.len());
    for (block_index, block) in test_case_blocks.iter().enumerate() {
        // The blocks do not include the genesis block which is why we have the plus one.
        // We also cannot use block.number because for invalid blocks, this may be incorrect.
        let block_number = (block_index + 1) as u64;

        let decoded = SealedBlock::<Block>::decode(&mut block.rlp.as_ref())
            .map_err(|err| Error::block_failed(block_number, Default::default(), err))?;

        let recovered_block = decoded
            .clone()
            .try_recover()
            .map_err(|err| Error::block_failed(block_number, Default::default(), err))?;

        blocks.push(recovered_block);
    }

    Ok(blocks)
}

fn pre_execution_checks(
    chain_spec: Arc<ChainSpec>,
    parent: &RecoveredBlock<Block>,
    block: &RecoveredBlock<Block>,
) -> Result<(), Error> {
    let consensus: EthBeaconConsensus<ChainSpec> = EthBeaconConsensus::new(chain_spec);

    let sealed_header = block.sealed_header();

    <EthBeaconConsensus<ChainSpec> as Consensus<Block>>::validate_body_against_header(
        &consensus,
        block.body(),
        sealed_header,
    )?;
    consensus.validate_header_against_parent(sealed_header, parent.sealed_header())?;
    consensus.validate_header(sealed_header)?;
    consensus.validate_block_pre_execution(block)?;

    Ok(())
}

/// Returns whether the test at the given path should be skipped.
///
/// Some tests are edge cases that cannot happen on mainnet, while others are skipped for
/// convenience (e.g. they take a long time to run) or are temporarily disabled.
///
/// The reason should be documented in a comment above the file name(s).
pub fn should_skip(path: &Path) -> bool {
    let path_str = path.to_str().expect("Path is not valid UTF-8");
    let name = path.file_name().unwrap().to_str().unwrap();
    matches!(
        name,
        // funky test with `bigint 0x00` value in json :) not possible to happen on mainnet and require
        // custom json parser. https://github.com/ethereum/tests/issues/971
        | "ValueOverflow.json"
        | "ValueOverflowParis.json"

        // txbyte is of type 02 and we don't parse tx bytes for this test to fail.
        | "typeTwoBerlin.json"

        // Test checks if nonce overflows. We are handling this correctly but we are not parsing
        // exception in testsuite. There are more nonce overflow tests that are internal
        // call/create, and those tests are passing and are enabled.
        | "CreateTransactionHighNonce.json"

        // Test check if gas price overflows, we handle this correctly but does not match tests specific
        // exception.
        | "HighGasPrice.json"
        | "HighGasPriceParis.json"

        // Skip test where basefee/accesslist/difficulty is present but it shouldn't be supported in
        // London/Berlin/TheMerge. https://github.com/ethereum/tests/blob/5b7e1ab3ffaf026d99d20b17bb30f533a2c80c8b/GeneralStateTests/stExample/eip1559.json#L130
        // It is expected to not execute these tests.
        | "accessListExample.json"
        | "basefeeExample.json"
        | "eip1559.json"
        | "mergeTest.json"

        // These tests are passing, but they take a lot of time to execute so we are going to skip them.
        | "loopExp.json"
        | "Call50000_sha256.json"
        | "static_Call50000_sha256.json"
        | "loopMul.json"
        | "CALLBlake2f_MaxRounds.json"
        | "shiftCombinations.json"

        // Skipped by revm as well: <https://github.com/bluealloy/revm/blob/be92e1db21f1c47b34c5a58cfbf019f6b97d7e4b/bins/revme/src/cmd/statetest/runner.rs#L115-L125>
        | "RevertInCreateInInit_Paris.json"
        | "RevertInCreateInInit.json"
        | "dynamicAccountOverwriteEmpty.json"
        | "dynamicAccountOverwriteEmpty_Paris.json"
        | "RevertInCreateInInitCreate2Paris.json"
        | "create2collisionStorage.json"
        | "RevertInCreateInInitCreate2.json"
        | "create2collisionStorageParis.json"
        | "InitCollision.json"
        | "InitCollisionParis.json"
    )
    // Ignore outdated EOF tests that haven't been updated for Cancun yet.
    || path_contains(path_str, &["EIPTests", "stEOF"])
}

/// `str::contains` but for a path. Takes into account the OS path separator (`/` or `\`).
fn path_contains(path_str: &str, rhs: &[&str]) -> bool {
    let rhs = rhs.join(std::path::MAIN_SEPARATOR_STR);
    path_str.contains(&rhs)
}

fn execution_witness_with_parent(parent: &RecoveredBlock<Block>) -> ExecutionWitness {
    let mut serialized_header = Vec::new();
    parent.header().encode(&mut serialized_header);
    ExecutionWitness { headers: vec![serialized_header.into()], ..Default::default() }
}<|MERGE_RESOLUTION|>--- conflicted
+++ resolved
@@ -274,7 +274,7 @@
             .map_err(|err| Error::block_failed(block_number, program_inputs.clone(), err))?;
 
         // Consensus checks after block execution
-<<<<<<< HEAD
+
         validate_block_post_execution(
             block,
             &chain_spec,
@@ -282,11 +282,7 @@
             &output.requests,
             &output.block_access_list,
         )
-        .map_err(|err| Error::block_failed(block_number, err))?;
-=======
-        validate_block_post_execution(block, &chain_spec, &output.receipts, &output.requests)
-            .map_err(|err| Error::block_failed(block_number, program_inputs.clone(), err))?;
->>>>>>> a2bde852
+        .map_err(|err| Error::block_failed(block_number, program_inputs.clone(), err))?;
 
         // Generate the stateless witness
         // TODO: Most of this code is copy-pasted from debug_executionWitness
